{
  "storagePath": "/file_storage",
  "awsBucket": "",
  "awsAccessKeyId": "",
  "awsSecretAccessKey": "",
  "ipfsHost": "localhost",
  "ipfsPort": 6001,
  "dbUrl": "postgres://postgres:postgres@localhost:4432/audius_creator_node",
  "port": 4000,
  "logLevel": "debug",
  "redisHost": "localhost",
  "redisPort": 4379,
  "rateLimitingAudiusUserReqLimit": 3000,
  "rateLimitingUserReqLimit": 3000,
  "rateLimitingMetadataReqLimit": 3000,
  "rateLimitingImageReqLimit": 6000,
  "rateLimitingTrackReqLimit": 6000,
  "maxAudioFileSizeBytes":1000000000,
  "maxMemoryFileSizeBytes":50000000,
  "serviceLatitude": "",
  "serviceLongitude": "",
  "serviceCountry": "",

  "delegateOwnerWallet": "",
  "delegatePrivateKey": "",
  "spID": 0,

  "ethProviderUrl": "http://docker.for.mac.localhost:8546",
  "ethNetworkId": "",
  "ethTokenAddress": "",
  "ethRegistryAddress": "",
  "ethOwnerWallet": "",
  "ethWallets": "",
  "spOwnerWalletIndex": 1,
  "spOwnerWallet": "",
  "debounceTime": 30000,
  "discoveryProviderWhitelist": "http://docker.for.mac.localhost:5000",
  "userBlacklist": "",
  "trackBlacklist": "",
  "dataRegistryAddress": "",
  "dataProviderUrl": "http://docker.for.mac.localhost:8545",
  "dataNetworkId": "",
<<<<<<< HEAD
  "creatorNodeEndpoint": ""
=======
  "userMetadataNodeUrl": "http://docker.for.mac.localhost:4000"
>>>>>>> d430d1eb
}<|MERGE_RESOLUTION|>--- conflicted
+++ resolved
@@ -40,9 +40,6 @@
   "dataRegistryAddress": "",
   "dataProviderUrl": "http://docker.for.mac.localhost:8545",
   "dataNetworkId": "",
-<<<<<<< HEAD
-  "creatorNodeEndpoint": ""
-=======
+  "creatorNodeEndpoint": "",
   "userMetadataNodeUrl": "http://docker.for.mac.localhost:4000"
->>>>>>> d430d1eb
 }