const Bull = require('bull')
const os = require('os')

const config = require('./config')
const ffmpeg = require('./ffmpeg')
const { logger: genericLogger } = require('./logging')

const transcodingMaxConcurrency = config.get('transcodingMaxConcurrency')

// Maximum concurrency set to config var if provided
// Otherwise, uses the number of CPU cores available to node
const MAX_CONCURRENCY =
  transcodingMaxConcurrency !== -1
    ? transcodingMaxConcurrency
    : os.cpus().length

// The minimum number of slots available for the transcode queue to be marked
// as able to accept more jobs
const MIN_SLOTS_AVAILABLE = 1

const PROCESS_NAMES = Object.freeze({
  segment: 'segment',
  transcode320: 'transcode_320'
})

class TranscodingQueue {
  constructor() {
    this.queue = new Bull('transcoding-queue', {
      redis: {
        port: config.get('redisPort'),
        host: config.get('redisHost')
      },
      defaultJobOptions: {
        removeOnComplete: true,
        removeOnFail: true
      }
    })
    this.logStatus('Initialized TranscodingQueue')

    // NOTE: Specifying max concurrency here dictates the max concurrency for
    // *any* process fn below
    // See https://github.com/OptimalBits/bull/blob/develop/REFERENCE.md#queueprocess
<<<<<<< HEAD
    this.queue.process(PROCESS_NAMES.segment, MAX_CONCURRENCY, async (job, done) => {
      const start = Date.now()
      const { fileDir, fileName, logContext } = job.data

      try {
        this.logStatus(logContext, `segmenting ${fileDir} ${fileName}`)

        const segmentFileNamesAndPaths = await ffmpeg.segmentFile(
          fileDir,
          fileName,
          { logContext }
        )
        this.logStatus(logContext, `Successfully completed segment job ${fileDir} ${fileName} in duration ${Date.now() - start}ms`)
        done(null, segmentFileNamesAndPaths)
      } catch (e) {
        this.logStatus(logContext, `Segment Job Error ${e} in duration ${Date.now() - start}ms`)
        done(e)
=======
    this.queue.process(
      PROCESS_NAMES.segment,
      MAX_CONCURRENCY,
      async (job, done) => {
        const start = Date.now()
        const { fileDir, fileName, logContext } = job.data

        try {
          this.logStatus(`Segmenting ${fileDir} ${fileName}`, logContext)

          const filePaths = await ffmpeg.segmentFile(fileDir, fileName, {
            logContext
          })
          this.logStatus(
            `Successfully completed segment job ${fileDir} ${fileName} in duration ${
              Date.now() - start
            }ms`,
            logContext
          )
          done(null, { filePaths })
        } catch (e) {
          this.logStatus(
            `Segment Job Error ${e} in duration ${Date.now() - start}ms`,
            logContext
          )
          done(e)
        }
>>>>>>> f72f0b81
      }
    )

    this.queue.process(
      PROCESS_NAMES.transcode320,
      /* inherited */ 0,
      async (job, done) => {
        const start = Date.now()
        const { fileDir, fileName, logContext } = job.data

        try {
          this.logStatus(
            `transcoding to 320kbps ${fileDir} ${fileName}`,
            logContext
          )

          const filePath = await ffmpeg.transcodeFileTo320(fileDir, fileName, {
            logContext
          })
          this.logStatus(
            `Successfully completed Transcode320 job ${fileDir} ${fileName} in duration ${
              Date.now() - start
            }ms`,
            logContext
          )
          done(null, { filePath })
        } catch (e) {
          this.logStatus(
            `Transcode320 Job Error ${e} in duration ${Date.now() - start}`,
            logContext
          )
          done(e)
        }
      }
    )

    this.logStatus = this.logStatus.bind(this)
    this.logError = this.logError.bind(this)
    this.segment = this.segment.bind(this)
    this.transcode320 = this.transcode320.bind(this)
    this.getTranscodeQueueJobs = this.getTranscodeQueueJobs.bind(this)
  }

  /**
   * Logs a successful status message and includes current queue info
   * @param {object} logContext to create a logger.child(logContext) from
   * @param {string} message
   */
  async logStatus(message, logContext = {}) {
    const logger = genericLogger.child(logContext)
    const { waiting, active, completed, failed, delayed } =
      await this.queue.getJobCounts()
    logger.info(
      `Transcoding Queue: ${message} || active: ${active}, waiting: ${waiting}, failed ${failed}, delayed: ${delayed}, completed: ${completed} `
    )
  }

  /**
   * Logs an error status message and includes current queue info
   * @param {object} logContext to create a logger.child(logContext) from
   * @param {string} message
   */
  async logError(message, logContext = {}) {
    const logger = genericLogger.child(logContext)
    const { waiting, active, completed, failed, delayed } =
      await this.queue.getJobCounts()
    logger.error(
      `Transcoding error: ${message} || active: ${active}, waiting: ${waiting}, failed ${failed}, delayed: ${delayed}, completed: ${completed} `
    )
  }

  /**
   * Adds a task to the queue that segments up an audio file
   * @param {string} fileDir
   * @param {string} fileName
   * @param {object} logContext to create a logger.child(logContext) from
   */
  async segment(fileDir, fileName, { logContext }) {
    this.logStatus(
      `Adding job to segment queue, fileDir=${fileDir}, fileName=${fileName}`,
      logContext
    )
    const job = await this.queue.add(PROCESS_NAMES.segment, {
      fileDir,
      fileName,
      logContext
    })
    this.logStatus(
      `Job added to segment queue, fileDir=${fileDir}, fileName=${fileName}`,
      logContext
    )

    const result = await job.finished()
    this.logStatus(
      `Segment job successful, fileDir=${fileDir}, fileName=${fileName}`,
      logContext
    )
    return result
  }

  /**
   * Adds a task to the queue that transcodes an audio file to 320kpbs mp3
   * @param {string} fileDir
   * @param {string} fileName
   * @param {object} logContext to create a logger.child(logContext) from
   */
  async transcode320(fileDir, fileName, { logContext }) {
    this.logStatus(
      `Adding job to transcode320 queue, fileDir=${fileDir}, fileName=${fileName}`,
      logContext
    )
    const job = await this.queue.add(PROCESS_NAMES.transcode320, {
      fileDir,
      fileName,
      logContext
    })
    this.logStatus(
      `Job added to transcode320 queue, fileDir=${fileDir}, fileName=${fileName}`,
      logContext
    )

    const result = await job.finished()
    this.logStatus(
      `Transcode320 job successful, fileDir=${fileDir}, fileName=${fileName}`,
      logContext
    )
    return result
  }

  async getTranscodeQueueJobs() {
    const queue = this.queue
    const [waiting, active] = await Promise.all([
      queue.getJobs(['waiting']),
      queue.getJobs(['active'])
    ])

    return {
      waiting: waiting.length,
      active: active.length
    }
  }

  /**
   * The max number of transcode jobs that can run at a given moment is correlated to
   * the number of cores available. If the remaining slots number is greater than the
   * minimum slots necessary, mark the transcode queue as available.
   * @returns boolean flag if the transcode queue can accept more jobs
   */
  async isAvailable () {
    const { active, waiting } = await this.getTranscodeQueueJobs()
    const remainingSlots = MAX_CONCURRENCY - active - waiting

    return remainingSlots > MIN_SLOTS_AVAILABLE
  }
}

module.exports = new TranscodingQueue()<|MERGE_RESOLUTION|>--- conflicted
+++ resolved
@@ -40,25 +40,6 @@
     // NOTE: Specifying max concurrency here dictates the max concurrency for
     // *any* process fn below
     // See https://github.com/OptimalBits/bull/blob/develop/REFERENCE.md#queueprocess
-<<<<<<< HEAD
-    this.queue.process(PROCESS_NAMES.segment, MAX_CONCURRENCY, async (job, done) => {
-      const start = Date.now()
-      const { fileDir, fileName, logContext } = job.data
-
-      try {
-        this.logStatus(logContext, `segmenting ${fileDir} ${fileName}`)
-
-        const segmentFileNamesAndPaths = await ffmpeg.segmentFile(
-          fileDir,
-          fileName,
-          { logContext }
-        )
-        this.logStatus(logContext, `Successfully completed segment job ${fileDir} ${fileName} in duration ${Date.now() - start}ms`)
-        done(null, segmentFileNamesAndPaths)
-      } catch (e) {
-        this.logStatus(logContext, `Segment Job Error ${e} in duration ${Date.now() - start}ms`)
-        done(e)
-=======
     this.queue.process(
       PROCESS_NAMES.segment,
       MAX_CONCURRENCY,
@@ -86,7 +67,6 @@
           )
           done(e)
         }
->>>>>>> f72f0b81
       }
     )
 
@@ -235,7 +215,7 @@
    * minimum slots necessary, mark the transcode queue as available.
    * @returns boolean flag if the transcode queue can accept more jobs
    */
-  async isAvailable () {
+  async isAvailable() {
     const { active, waiting } = await this.getTranscodeQueueJobs()
     const remainingSlots = MAX_CONCURRENCY - active - waiting
 
