--- conflicted
+++ resolved
@@ -106,11 +106,7 @@
 const startAppForPrimary = async () => {
   logger.info(`Primary process with pid=${process.pid} is running`)
 
-<<<<<<< HEAD
-  await runOneTimePreAppStartup()
-=======
   await setupDbAndRedis()
->>>>>>> e13aef3e
 
   const numWorkers = clusterUtils.getNumWorkers()
   logger.info(`Spawning ${numWorkers} processes to run the Express app...`)
@@ -195,19 +191,11 @@
 
 const startAppWithoutCluster = async () => {
   logger.info(`Starting app with cluster mode disabled`)
-<<<<<<< HEAD
-  await runOneTimePreAppStartup()
-  await startApp()
-}
-
-const runOneTimePreAppStartup = async () => {
-=======
   await setupDbAndRedis()
   await startApp()
 }
 
 const setupDbAndRedis = async () => {
->>>>>>> e13aef3e
   await verifyConfigAndDb()
   await clearRunningQueries()
   try {
@@ -250,11 +238,7 @@
   await serviceRegistry.initServicesThatRequireServer(appInfo.app)
 }
 
-<<<<<<< HEAD
-if (clusterUtils.isClusterDisabled()) {
-=======
 if (!clusterUtils.isClusterEnabled()) {
->>>>>>> e13aef3e
   // eslint-disable-next-line @typescript-eslint/no-floating-promises
   startAppWithoutCluster()
 } else if (cluster.isMaster) {
