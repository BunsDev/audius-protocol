--- conflicted
+++ resolved
@@ -21,19 +21,11 @@
   }
 
   /**
-<<<<<<< HEAD
-   * Returns true if cluster mode is completely disabled, meaning
-   * everything runs on one process with no primary or workers.
-   */
-  isClusterDisabled() {
-    return !config.get('clusterModeEnabled')
-=======
    * Returns true if cluster mode is enabled. If it's disabled, then
    * everything runs on one process with no primary or workers.
    */
   isClusterEnabled() {
     return config.get('clusterModeEnabled')
->>>>>>> e13aef3e
   }
 
   /**
@@ -41,20 +33,12 @@
    * some special initialization logic that other workers don't need to duplicate.
    */
   isThisWorkerInit() {
-<<<<<<< HEAD
-    return this.isClusterDisabled() || cluster.worker?.id === 1
-=======
     return !this.isClusterEnabled() || cluster.worker?.id === 1
->>>>>>> e13aef3e
   }
 
   isThisWorkerSpecial() {
     return (
-<<<<<<< HEAD
-      this.isClusterDisabled() || cluster.worker?.id === this._specialWorkerId
-=======
       !this.isClusterEnabled() || cluster.worker?.id === this._specialWorkerId
->>>>>>> e13aef3e
     )
   }
 
