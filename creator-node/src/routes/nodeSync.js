--- conflicted
+++ resolved
@@ -2,8 +2,6 @@
 const { handleResponse, successResponse, errorResponse, errorResponseServerError } = require('../apiHelpers')
 const config = require('../config')
 const { getIPFSPeerId } = require('../utils')
-
-const SyncHistoryAggregator = require('../snapbackSM/syncHistoryAggregator')
 
 module.exports = function (app) {
   /**
@@ -144,75 +142,6 @@
     }
   }))
 
-  /**
-<<<<<<< HEAD
-   * Returns sync history.
-   * `aggregateSyncData` - the number of succesful, failed, and triggered syncs for the current day
-   * `latestSyncData` - the date of the most recent successful and failed sync. will be `null` if no sync occurred with that state
-   *
-   * Structure:
-   *  aggregateSyncData = {triggered: <number>, success: <number>, fail: <number>}
-   *  latestSyncData = {success: <MM:DD:YYYYTHH:MM:SS:ssss>, fail: <MM:DD:YYYYTHH:MM:SS:ssss>}
-   */
-  app.get('/sync_history', handleResponse(async (req, res) => {
-    const aggregateSyncData = await SyncHistoryAggregator.getAggregateSyncData(req.logContext)
-    const latestSyncData = await SyncHistoryAggregator.getLatestSyncData(req.logContext)
-
-    return successResponse({ aggregateSyncData, latestSyncData })
-=======
-   * Given walletPublicKeys array and target creatorNodeEndpoint, will request export
-   * of all user data, update DB state accordingly, fetch all files and make them available.
-   *
-   * This route is only run on secondaries, to export and sync data from a user's primary.
-   */
-  app.post('/sync', ensureStorageMiddleware, handleResponse(async (req, res) => {
-    const walletPublicKeys = req.body.wallet // array
-    const creatorNodeEndpoint = req.body.creator_node_endpoint // string
-    const immediate = (req.body.immediate === true || req.body.immediate === 'true') // boolean
-
-    // Disable multi wallet syncs for now since in below redis logic is broken for multi wallet case
-
-    if (walletPublicKeys.length === 0) {
-      return errorResponseBadRequest(`Must provide one wallet param`)
-    } else if (walletPublicKeys.length > 1) {
-      return errorResponseBadRequest(`Multi wallet syncs are temporarily disabled`)
-    }
-
-    // If sync_type body param provided, log it (param is currently only used for logging)
-    const syncType = req.body.sync_type
-    if (syncType) {
-      req.logger.info(`SnapbackSM sync of type: ${syncType} initiated for ${walletPublicKeys} from ${creatorNodeEndpoint}`)
-    }
-
-    if (immediate) {
-      let errorObj = await _nodesync(serviceRegistry, req.logger, walletPublicKeys, creatorNodeEndpoint, req.body.blockNumber, req.logContext)
-      if (errorObj) {
-        return errorResponseServerError(errorObj)
-      } else {
-        return successResponse()
-      }
-    }
-
-    // Trigger nodesync operation with debounce
-    const debounceTime = config.get('debounceTime')
-    for (let wallet of walletPublicKeys) {
-      if (wallet in syncQueue) {
-        clearTimeout(syncQueue[wallet])
-        req.logger.info('clear timeout for', wallet, 'time', Date.now())
-      }
-      syncQueue[wallet] = setTimeout(
-        async function () {
-          return _nodesync(serviceRegistry, req.logger, [wallet], creatorNodeEndpoint, req.body.blockNumber, req.logContext)
-        },
-        debounceTime
-      )
-      req.logger.info('set timeout for', wallet, 'time', Date.now())
-    }
-
-    return successResponse()
->>>>>>> c65f7441
-  }))
-
   /** Checks if node sync is in progress for wallet. */
   app.get('/sync_status/:walletPublicKey', handleResponse(async (req, res) => {
     const walletPublicKey = req.params.walletPublicKey
