--- conflicted
+++ resolved
@@ -11,10 +11,6 @@
   res.setHeader('Content-Type', prometheusRegistry.registry.contentType)
   return res.end(metricData)
 }
-<<<<<<< HEAD
-=======
-
->>>>>>> e13aef3e
 /**
  * Exposes Prometheus metrics for the worker (not aggregated) at `GET /prometheus_metrics_worker`
  */
@@ -26,11 +22,7 @@
  * Exposes Prometheus metrics aggregated across all workers at `GET /prometheus_metrics`
  */
 router.get('/prometheus_metrics', async (req, res) => {
-<<<<<<< HEAD
-  if (clusterUtils.isClusterDisabled()) {
-=======
   if (!clusterUtils.isClusterEnabled()) {
->>>>>>> e13aef3e
     return returnMetricsForSingleProcess(req, res)
   }
 
