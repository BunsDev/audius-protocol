const EthereumWallet = require('ethereumjs-wallet')
const EthereumTx = require('ethereumjs-tx')
const Accounts = require('web3-eth-accounts')

const models = require('../models')
const config = require('../config')
const { logger } = require('../logging')
const { Lock } = require('../redis')

const { libs } = require('@audius/sdk')
const AudiusABIDecoder = libs.AudiusABIDecoder
const { primaryWeb3, nethermindWeb3, secondaryWeb3 } = require('../web3')

// L2 relayerWallets
const relayerWallets = config.get('relayerWallets') // { publicKey, privateKey }

const ENVIRONMENT = config.get('environment')
const MIN_GAS_PRICE = config.get('minGasPrice')
const HIGH_GAS_PRICE = config.get('highGasPrice')
const GANACHE_GAS_PRICE = config.get('ganacheGasPrice')
const DEFAULT_GAS_LIMIT = config.get('defaultGasLimit')
const UPDATE_REPLICA_SET_RECONFIGURATION_LIMIT = config.get(
  'updateReplicaSetReconfigurationLimit'
)
const UPDATE_REPLICA_SET_WALLET_WHITELIST = config.get(
  'updateReplicaSetWalletWhitelist'
)

const transactionRateLimiter = {
  updateReplicaSetReconfiguration: 0
}

setInterval(() => {
  transactionRateLimiter.updateReplicaSetReconfiguration = 0
}, 10000)

async function delay(ms) {
  return new Promise((resolve) => setTimeout(resolve, ms))
}

const generateWalletLockKey = (publicKey) => `POA_RELAYER_WALLET:${publicKey}`

async function getGasPrice(logger, web3) {
  let gasPrice = parseInt(await web3.eth.getGasPrice())
  if (isNaN(gasPrice) || gasPrice > HIGH_GAS_PRICE) {
    logger.info(
      'txRelay - gas price was not defined or was greater than HIGH_GAS_PRICE',
      gasPrice
    )
    gasPrice = GANACHE_GAS_PRICE
  } else if (gasPrice === 0) {
    logger.info('txRelay - gas price was zero', gasPrice)
    // If the gas is zero, the txn will likely never get mined.
    gasPrice = MIN_GAS_PRICE
  } else if (gasPrice < MIN_GAS_PRICE) {
    logger.info('txRelay - gas price was less than MIN_GAS_PRICE', gasPrice)
    gasPrice = MIN_GAS_PRICE
  }
  gasPrice = '0x' + gasPrice.toString(16)

  return gasPrice
}

/** Attempt to send transaction to primary web3 provider, if that fails try secondary */
const sendTransaction = async (
  req,
  resetNonce = false,
  txProps,
  reqBodySHA
) => {
  let resp = null
  try {
    resp = await sendTransactionInternal(req, primaryWeb3, txProps, reqBodySHA)
  } catch (e) {
    req.logger.error(
      `txRelay - sendTransaction Error - ${e}. Retrying with secondary web3.`
    )
    resp = await sendTransactionInternal(
      req,
      secondaryWeb3,
      txProps,
      reqBodySHA
    )
  }
  return resp
}

const sendTransactionInternal = async (req, web3, txProps, reqBodySHA) => {
  let {
    contractRegistryKey,
    contractAddress,
    nethermindContractAddress,
    encodedABI,
    nethermindEncodedABI,
    senderAddress,
    gasLimit
  } = txProps
  const redis = req.app.get('redis')

  // SEND to both nethermind and POA
  // sendToNethermindOnly indicates relay should respond with that receipt
  const currentBlock = await web3.eth.getBlockNumber()
  const finalPOABlock = config.get('finalPOABlock')
  let sendToNethermindOnly = finalPOABlock
    ? currentBlock > finalPOABlock
    : false

  // force staging to use nethermind since it hasn't surpassed finalPOABlock
  // prod will surpass

  if (config.get('environment') === 'staging') {
    sendToNethermindOnly = true
  }
  const existingTx = await models.Transaction.findOne({
    where: {
      encodedABI: encodedABI // this should always be unique because of the nonce / sig
    }
  })

  // if this transaction has already been submitted before and succeeded, send this receipt
  if (existingTx) {
    return existingTx.receipt
  }

  const contractName =
    contractRegistryKey.charAt(0).toUpperCase() + contractRegistryKey.slice(1) // uppercase the first letter
  const decodedABI = AudiusABIDecoder.decodeMethod(contractName, encodedABI)

  filterReplicaSetUpdates(decodedABI, senderAddress)

  // will be set later. necessary for code outside scope of try block
  let txReceipt
  let txParams
  let redisLogParams
  let wallet = await selectWallet()

  // If all wallets are currently in use, keep iterating until a wallet is freed up
  while (!wallet) {
    await delay(200)
    wallet = await selectWallet()
  }

  try {
    req.logger.info(
      `L2 - txRelay - selected wallet ${wallet.publicKey} for sender ${senderAddress}`
    )

    // send to POA
    // PROD doesn't have sendToNethermindOnly and should default to POA
    // STAGE defaults to nethermind but can send to POA when it has both addresses
    const relayPromises = []
    if (
      !sendToNethermindOnly ||
      (sendToNethermindOnly && nethermindContractAddress)
    ) {
      relayPromises.push(
        createAndSendTransaction(
          wallet,
          contractAddress,
          '0x00',
          web3,
          req.logger,
          gasLimit,
          encodedABI
        )
<<<<<<< HEAD
      )
    }

    // send to nethermind
    // PROD doesn't have sendToNethermindOnly and only sends to nethermind when it has both addresses
    // STAGE defaults to nethermind
    if (
      sendToNethermindOnly ||
      (!sendToNethermindOnly && nethermindContractAddress)
    ) {
      if (!nethermindContractAddress) {
        nethermindContractAddress = contractAddress
        nethermindEncodedABI = encodedABI
      }
      relayPromises.push(
        relayToNethermind(nethermindEncodedABI, nethermindContractAddress)
      )
    }
=======
      )
    }

    // send to nethermind
    // PROD doesn't have sendToNethermindOnly and only sends to nethermind when it has both addresses
    // STAGE defaults to nethermind
    if (
      sendToNethermindOnly ||
      (!sendToNethermindOnly && nethermindContractAddress)
    ) {
      if (!nethermindContractAddress) {
        nethermindContractAddress = contractAddress
        nethermindEncodedABI = encodedABI
      }
      relayPromises.push(
        relayToNethermind(
          nethermindEncodedABI,
          nethermindContractAddress,
          gasLimit
        )
      )
    }
>>>>>>> 24571968
    const relayTxs = await Promise.allSettled(relayPromises)

    if (relayTxs.length === 1) {
      txParams = relayTxs[0].value.txParams
      txReceipt = relayTxs[0].value.receipt
    } else if (relayTxs.length === 2) {
      const [poaTx, nethermindTx] = relayTxs.map((result) => result?.value)
      console.log(
        `txRelay - poaTx: ${JSON.stringify(
          poaTx?.txParams
        )} | nethermindTx: ${JSON.stringify(nethermindTx?.txParams)}`
      )
      if (sendToNethermindOnly) {
        txParams = nethermindTx.txParams
        txReceipt = nethermindTx.receipt
      } else {
        txParams = poaTx.txParams
        txReceipt = poaTx.receipt
      }
    }

    redisLogParams = {
      date: Math.floor(Date.now() / 1000),
      reqBodySHA,
      txParams,
      senderAddress,
      nonce: txParams.nonce
    }
    await redis.zadd(
      'relayTxAttempts',
      Math.floor(Date.now() / 1000),
      JSON.stringify(redisLogParams)
    )
    req.logger.info(
      `L2 - txRelay - sending a transaction for wallet ${
        wallet.publicKey
      } to ${senderAddress}, req ${reqBodySHA}, gasPrice ${parseInt(
        txParams.gasPrice,
        16
      )}, gasLimit ${gasLimit}, nonce ${txParams.nonce}`
    )

    await redis.zadd(
      'relayTxSuccesses',
      Math.floor(Date.now() / 1000),
      JSON.stringify(redisLogParams)
    )
    await redis.hset(
      'txHashToSenderAddress',
      txReceipt.transactionHash,
      senderAddress
    )
  } catch (e) {
    req.logger.error('L2 - txRelay - Error in relay', e)
    await redis.zadd(
      'relayTxFailures',
      Math.floor(Date.now() / 1000),
      JSON.stringify(redisLogParams)
    )
    throw e
  } finally {
    await Lock.clearLock(generateWalletLockKey(wallet.publicKey))
  }

  req.logger.info(`L2 - txRelay - success, req ${reqBodySHA}`)

  await models.Transaction.create({
    contractRegistryKey: contractRegistryKey,
    contractFn: decodedABI.name,
    contractAddress: contractAddress,
    senderAddress: senderAddress,
    encodedABI: encodedABI,
    decodedABI: decodedABI,
    receipt: txReceipt
  })

  return txReceipt
}

/**
 * Rate limit replica set reconfiguration transactions
 * the available wallets using mod
 *
 * A reconfiguration (as opposed to a first time selection) will have an
 * _oldPrimaryId value of "0"
 */

const filterReplicaSetUpdates = (decodedABI, senderAddress) => {
  let isReplicaSetTransaction = false
  let isFirstReplicaSetConfig = false

  if (decodedABI.name === 'updateReplicaSet') {
    // TODO remove legacy replica set updates
    isFirstReplicaSetConfig = decodedABI.params.find(
      (param) => param.name === '_oldPrimaryId' && param.value === '0'
    )
  } else if (decodedABI.name === 'manageEntity') {
    isReplicaSetTransaction = decodedABI.params.find(
      (param) =>
        param.name === '_entityType' && param.value === 'UserReplicaSet'
    )
    // isFirstReplicaSetConfig must be false
    // EntityManager create user actions include the initial replica set
  }

  if (isReplicaSetTransaction && !isFirstReplicaSetConfig) {
    transactionRateLimiter.updateReplicaSetReconfiguration += 1
    if (
      transactionRateLimiter.updateReplicaSetReconfiguration >
      UPDATE_REPLICA_SET_RECONFIGURATION_LIMIT
    ) {
      throw new Error('updateReplicaSet rate limit reached')
    }

    if (
      UPDATE_REPLICA_SET_WALLET_WHITELIST.length > 0 &&
      !UPDATE_REPLICA_SET_WALLET_WHITELIST.includes(senderAddress)
    ) {
      throw new Error(
        `Sender ${senderAddress} not allowed to make updateReplicaSet calls`
      )
    }
  }
}

/**
 * Randomly select a wallet with a random offset. Circularly iterate through all
 * the available wallets using mod
 *
 * e.g. If there are 5 wallets available and the offset is at 2, iterate
 * in the order 2, 3, 4, 0, 1, and use const count to iterate through
 * all the available number of wallets
 */
const selectWallet = async () => {
  let i = Math.floor(Math.random() * relayerWallets.length) // random offset
  let count = 0 // num wallets to iterate through

  while (count++ < relayerWallets.length) {
    const wallet = relayerWallets[i++ % relayerWallets.length]
    try {
      const locked = await Lock.setLock(generateWalletLockKey(wallet.publicKey))
      if (locked) return wallet
    } catch (e) {
      logger.error('Error selecting POA wallet for txRelay, reselecting', e)
    }
  }
}

/**
 * Fund L2 wallets as necessary to facilitate multiple relayers
 */
const fundRelayerIfEmpty = async () => {
  const minimumBalance = primaryWeb3.utils.toWei(
    config.get('minimumBalance').toString(),
    'ether'
  )

  for (const wallet of relayerWallets) {
    let balance = await primaryWeb3.eth.getBalance(wallet.publicKey)
    logger.info(
      'L2 - Attempting to fund wallet',
      wallet.publicKey,
      parseInt(balance)
    )

    if (parseInt(balance) < minimumBalance) {
      logger.info(
        `L2 - Relay account below minimum expected. Attempting to fund ${wallet.publicKey}`
      )
      if (ENVIRONMENT === 'development') {
        const account = (await primaryWeb3.eth.getAccounts())[0] // local acc is unlocked and does not need private key
        logger.info(
          `L2 - transferring funds [${minimumBalance}] from ${account} to wallet ${wallet.publicKey}`
        )
        await primaryWeb3.eth.sendTransaction({
          from: account,
          to: wallet.publicKey,
          value: minimumBalance
        })
      } else {
        logger.info(`relayerPublicKey: ${config.get('relayerPublicKey')}`)
        logger.info(
          `L2 - transferring funds [${minimumBalance}] from ${config.get(
            'relayerPublicKey'
          )} to wallet ${wallet.publicKey}`
        )
        const { receipt } = await createAndSendTransaction(
          {
            publicKey: config.get('relayerPublicKey'),
            privateKey: config.get('relayerPrivateKey')
          },
          wallet.publicKey,
          minimumBalance,
          primaryWeb3,
          logger
        )
        logger.info(`L2 - the transaction receipt ${JSON.stringify(receipt)}`)
      }

      balance = await getRelayerFunds(wallet.publicKey)
      logger.info(
        'L2 - Balance of relay account:',
        wallet.publicKey,
        primaryWeb3.utils.fromWei(balance.toString(), 'ether'),
        'eth'
      )
    }
  }
}

// Send transaction using provided web3 object
const createAndSendTransaction = async (
  sender,
  receiverAddress,
  value,
  web3,
  logger,
  gasLimit = null,
  data = null
) => {
  const privateKeyBuffer = Buffer.from(sender.privateKey, 'hex')
  const walletAddress = EthereumWallet.fromPrivateKey(privateKeyBuffer)
  const address = walletAddress.getAddressString()
  if (address !== sender.publicKey.toLowerCase()) {
    throw new Error('Invalid relayerPublicKey')
  }
  const gasPrice = await getGasPrice(logger, web3)
  const nonce = await web3.eth.getTransactionCount(address)
  gasLimit = gasLimit ? web3.utils.numberToHex(gasLimit) : DEFAULT_GAS_LIMIT
  let txParams = {
    nonce: web3.utils.toHex(nonce),
    gasPrice,
    gasLimit,
    to: receiverAddress,
    value: web3.utils.toHex(value)
  }
  logger.info(`Final params: ${JSON.stringify(txParams)}`)

  if (data) {
    txParams = { ...txParams, data }
  }

  const tx = new EthereumTx(txParams)
  tx.sign(privateKeyBuffer)
  const signedTx = '0x' + tx.serialize().toString('hex')
  console.log(
    `txRelay - sending a transaction for sender ${
      sender.publicKey
    } to ${receiverAddress}, gasPrice ${parseInt(
      gasPrice,
      16
    )}, gasLimit ${DEFAULT_GAS_LIMIT}, nonce ${nonce}`
  )
  const receipt = await web3.eth.sendSignedTransaction(signedTx)
  return { receipt, txParams }
}

//
// Relay txn to nethermind
//

let inFlight = 0

<<<<<<< HEAD
async function relayToNethermind(encodedABI, contractAddress) {
=======
async function relayToNethermind(encodedABI, contractAddress, gasLimit) {
>>>>>>> 24571968
  // generate a new private key per transaction (gas is free)
  const accounts = new Accounts(config.get('nethermindWeb3Provider'))

  const wallet = accounts.create()
  const privateKey = wallet.privateKey.substring(2)
  const start = new Date().getTime()

  try {
    const toChecksumAddress = nethermindWeb3.utils.toChecksumAddress

    if (!gasLimit) {
      gasLimit = await nethermindWeb3.eth.estimateGas({
        from: toChecksumAddress(wallet.address),
        to: toChecksumAddress(contractAddress),
        data: encodedABI
      })
    }

    const transaction = {
      to: contractAddress,
      value: 0,
      gas: gasLimit,
      gasPrice: 0,
      data: encodedABI
    }

    const signedTx = await nethermindWeb3.eth.accounts.signTransaction(
      transaction,
      privateKey
    )

    inFlight++
    const myDepth = inFlight

    logger.info(
      `relayToNethermind sending txhash: ${signedTx.transactionHash} num: ${myDepth}`
    )

    const receipt = await nethermindWeb3.eth.sendSignedTransaction(
      signedTx.rawTransaction
    )
    receipt.blockNumber += config.get('finalPOABlock')

    const end = new Date().getTime()
    const took = end - start
    inFlight--
    logger.info(
      `relayToNethermind ok txhash: ${signedTx.transactionHash} num: ${myDepth} took: ${took} pending: ${inFlight}`
    )
    return {
      txParams: transaction,
      receipt
    }
  } catch (err) {
    console.log('relayToNethermind error:', err.toString())
  }
}

const getRelayerFunds = async (walletPublicKey) => {
  return primaryWeb3.eth.getBalance(walletPublicKey)
}

module.exports = {
  selectWallet,
  sendTransaction,
  getRelayerFunds,
  fundRelayerIfEmpty,
  generateWalletLockKey
}<|MERGE_RESOLUTION|>--- conflicted
+++ resolved
@@ -163,26 +163,6 @@
           gasLimit,
           encodedABI
         )
-<<<<<<< HEAD
-      )
-    }
-
-    // send to nethermind
-    // PROD doesn't have sendToNethermindOnly and only sends to nethermind when it has both addresses
-    // STAGE defaults to nethermind
-    if (
-      sendToNethermindOnly ||
-      (!sendToNethermindOnly && nethermindContractAddress)
-    ) {
-      if (!nethermindContractAddress) {
-        nethermindContractAddress = contractAddress
-        nethermindEncodedABI = encodedABI
-      }
-      relayPromises.push(
-        relayToNethermind(nethermindEncodedABI, nethermindContractAddress)
-      )
-    }
-=======
       )
     }
 
@@ -205,7 +185,6 @@
         )
       )
     }
->>>>>>> 24571968
     const relayTxs = await Promise.allSettled(relayPromises)
 
     if (relayTxs.length === 1) {
@@ -469,11 +448,7 @@
 
 let inFlight = 0
 
-<<<<<<< HEAD
-async function relayToNethermind(encodedABI, contractAddress) {
-=======
 async function relayToNethermind(encodedABI, contractAddress, gasLimit) {
->>>>>>> 24571968
   // generate a new private key per transaction (gas is free)
   const accounts = new Accounts(config.get('nethermindWeb3Provider'))
 
