package server

import (
	"bytes"
	"encoding/json"
	"fmt"
	"io"
	"mediorum/server/signature"
	"mime"
	"net/http"
	"os"
	"strconv"
	"strings"
	"time"

	"github.com/labstack/echo/v4"
	"gocloud.dev/gcerrors"
	"golang.org/x/exp/slices"
)

func (ss *MediorumServer) getBlobProblems(c echo.Context) error {
	problems, err := ss.findProblemBlobs(false)
	if err != nil {
		return err
	}
	return c.JSON(200, problems)
}

func (ss *MediorumServer) getBlobBroken(c echo.Context) error {
	ctx := c.Request().Context()
	problems, err := ss.findProblemBlobs(false)
	if err != nil {
		return err
	}
	results := map[string]string{}
	for _, problem := range problems {
		_, isMine := ss.rendezvous(problem.Key)
		if !isMine {
			continue
		}
		r, err := ss.bucket.NewReader(ctx, problem.Key, nil)
		if err != nil {
			results[problem.Key] = err.Error()
			continue
		}
		defer r.Close()
		// any Qm CIDs are considered "broken"
		cid, err := computeFileCID(r)
		if err != nil {
			results[problem.Key] = err.Error()
			continue
		}
		if cid != problem.Key {
			results[problem.Key] = fmt.Sprintf("computed cid %s", cid)
		}
	}
	return c.JSON(200, results)
}

func (ss *MediorumServer) getBlobInfo(c echo.Context) error {
	ctx := c.Request().Context()
	key := c.Param("cid")
	attr, err := ss.bucket.Attributes(ctx, key)
	if err != nil {
		if gcerrors.Code(err) == gcerrors.NotFound {
			return c.String(404, "blob not found")
		}
		ss.logger.Warn("error getting blob attributes", "error", err)
		return err
	}

	// since this is called before redirecting, make sure this node can actually serve the blob (it needs to check db for delisted status)
	dbHealthy := ss.databaseSize > 0
	if !dbHealthy {
		return c.String(500, "database connection issue")
	}

	return c.JSON(200, attr)
}

func (ss *MediorumServer) ensureNotDelisted(next echo.HandlerFunc) echo.HandlerFunc {
	return func(c echo.Context) error {
		ctx := c.Request().Context()
		key := c.Param("cid")

		if ss.isCidBlacklisted(ctx, key) {
			ss.logger.Info("cid is blacklisted", "cid", key)
			return c.String(403, "cid is blacklisted by this node")
		}

		c.Set("checkedDelistStatus", true)
		return next(c)
	}
}

func (ss *MediorumServer) getBlob(c echo.Context) error {
	ctx := c.Request().Context()
	key := c.Param("cid")
	logger := ss.logger.With("cid", key)

	shouldCheckDelistStatus := true
	if checkedDelistStatus, exists := c.Get("checkedDelistStatus").(bool); exists && checkedDelistStatus {
		shouldCheckDelistStatus = false
	}
	if shouldCheckDelistStatus && ss.isCidBlacklisted(ctx, key) {
		logger.Info("cid is blacklisted")
		return c.String(403, "cid is blacklisted by this node")
	}

	// if the client provided a filename, set it in the header to be auto-populated in download prompt
	filenameForDownload := c.QueryParam("filename")
	if filenameForDownload != "" {
		contentDisposition := mime.QEncoding.Encode("utf-8", filenameForDownload)
		c.Response().Header().Set("Content-Disposition", fmt.Sprintf(`attachment; filename="%s"`, contentDisposition))
	}

	if attrs, err := ss.bucket.Attributes(ctx, key); err == nil && attrs != nil {
		isAudioFile := strings.HasPrefix(attrs.ContentType, "audio")
		// detect mime type and block mp3 streaming outside of the /tracks/cidstream route
		if !strings.Contains(c.Path(), "cidstream") && isAudioFile {
			return c.String(401, "mp3 streaming is blocked. Please use Discovery /v1/tracks/:encodedId/stream")
		}

		blob, err := ss.bucket.NewReader(ctx, key, nil)
		if err != nil {
			return err
		}
		defer blob.Close()

		// v2 file listen
		if isAudioFile {
			go ss.logTrackListen(c)
		}

		http.ServeContent(c.Response(), c.Request(), key, blob.ModTime(), blob)
		return nil
	}

	// redirect to it
	host, err := ss.findNodeToServeBlob(key)
	if err != nil {
		return err
	} else if host != "" {
		dest := replaceHost(*c.Request().URL, host)
		return c.Redirect(302, dest.String())
	}

	if isLegacyCID(key) {
		logger.Debug("serving legacy cid")
		return ss.serveLegacyCid(c)
	}

	return c.String(404, "blob not found")
}

func (ss *MediorumServer) findNodeToServeBlob(key string) (string, error) {
	var blobs []Blob
	healthyHosts := ss.findHealthyPeers(2 * time.Minute)
	err := ss.crud.DB.
		Where("key = ? and host in ?", key, healthyHosts).
		Find(&blobs).Error
	if err != nil {
		return "", err
	}
	for _, blob := range blobs {
		// do a check server is up and has blob
		if ss.hostHasBlob(blob.Host, key) {
<<<<<<< HEAD
			return blob.Host, nil
=======
			dest := ss.replaceHost(c, blob.Host)
			return c.Redirect(302, dest.String())
>>>>>>> 57bcc08f
		}
	}
	return "", nil
}

func (ss *MediorumServer) headBlob(c echo.Context) error {
	ctx := c.Request().Context()
	key := c.Param("cid")
	logger := ss.logger.With("cid", key)

	shouldCheckDelistStatus := true
	if checkedDelistStatus, exists := c.Get("checkedDelistStatus").(bool); exists && checkedDelistStatus {
		shouldCheckDelistStatus = false
	}
	if shouldCheckDelistStatus && ss.isCidBlacklisted(ctx, key) {
		logger.Info("cid is blacklisted")
		return c.String(403, "cid is blacklisted by this node")
	}

	// Return 200 if we have it
	if attrs, err := ss.bucket.Attributes(ctx, key); err == nil && attrs != nil {
		isAudioFile := strings.HasPrefix(attrs.ContentType, "audio")
		// detect mime type and block mp3 streaming outside of the /tracks/cidstream route
		if !strings.Contains(c.Path(), "cidstream") && isAudioFile {
			return c.String(401, "mp3 streaming is blocked. Please use Discovery /v1/tracks/:encodedId/stream")
		}
		return c.NoContent(200)
	}

	// Return 302 if we know where it is
	host, err := ss.findNodeToServeBlob(key)
	if err != nil {
		return err
	} else if host != "" {
		dest := replaceHost(*c.Request().URL, host)
		return c.Redirect(302, dest.String())
	}
<<<<<<< HEAD

	if isLegacyCID(key) {
		logger.Debug("serving legacy cid")
		return ss.serveLegacyCid(c)
=======
	for _, blob := range blobs {
		if ss.hostHasBlob(blob.Host, key) {
			dest := ss.replaceHost(c, blob.Host)
			return c.Redirect(302, dest.String())
		}
>>>>>>> 57bcc08f
	}

	return c.String(404, "blob not found")
}

func (ss *MediorumServer) logTrackListen(c echo.Context) {

	skipPlayCount := strings.ToLower(c.QueryParam("skip_play_count")) == "true"

	if skipPlayCount ||
		os.Getenv("identityService") == "" ||
		!rangeIsFirstByte(c.Request().Header.Get("Range")) {
		// todo: skip count for trusted notifier requests should be inferred
		// by the requesting entity and not some query param
		return
	}

	httpClient := http.Client{
		Timeout: 5 * time.Second, // identity svc slow
	}

	sig, err := signature.ParseFromQueryString(c.QueryParam("signature"))
	if err != nil {
		ss.logger.Warn("unable to parse signature for request", "signature", c.QueryParam("signature"), "remote_addr", c.Request().RemoteAddr, "url", c.Request().URL)
		return
	}

	// as per CN `userId: req.userId ?? delegateOwnerWallet`
	userId := ss.Config.Self.Wallet
	if sig.Data.UserID != 0 {
		userId = strconv.Itoa(sig.Data.UserID)
	}

	endpoint := fmt.Sprintf("%s/tracks/%d/listen", os.Getenv("identityService"), sig.Data.TrackId)
	signatureData, err := signature.GenerateListenTimestampAndSignature(ss.Config.privateKey)
	if err != nil {
		ss.logger.Error("unable to build request", "err", err)
		return
	}

	body := map[string]interface{}{
		"userId":       userId,
		"solanaListen": false,
		"timestamp":    signatureData.Timestamp,
		"signature":    signatureData.Signature,
	}

	buf, err := json.Marshal(body)
	if err != nil {
		ss.logger.Error("unable to build request", "err", err)
		return
	}

	req, err := http.NewRequest("POST", endpoint, bytes.NewReader(buf))
	if err != nil {
		ss.logger.Error("unable to build request", "err", err)
		return
	}
	req.Header.Set("content-type", "application/json")
	req.Header.Add("x-forwarded-for", c.RealIP())
	req.Header.Set("User-Agent", "mediorum "+ss.Config.Self.Host)

	res, err := httpClient.Do(req)
	if err != nil {
		ss.logger.Error("unable to POST to identity service", "err", err)
		return
	}
	defer res.Body.Close()

	if res.StatusCode != 200 {
		resBody, err := io.ReadAll(res.Body)
		if err != nil {
			ss.logger.Warn(fmt.Sprintf("unsuccessful POST [%d] %s", res.StatusCode, resBody))
		}
	}
}

// checks signature from discovery node for cidstream endpoint + premium content.
// based on: https://github.com/AudiusProject/audius-protocol/blob/main/creator-node/src/middlewares/contentAccess/contentAccessMiddleware.ts
func (s *MediorumServer) requireRegisteredSignature(next echo.HandlerFunc) echo.HandlerFunc {
	return func(c echo.Context) error {
		cid := c.Param("cid")
		sig, err := signature.ParseFromQueryString(c.QueryParam("signature"))
		if err != nil {
			return c.JSON(401, map[string]string{
				"error":  "invalid signature",
				"detail": err.Error(),
			})
		} else {
			// check it was signed by a registered node
			isRegistered := slices.ContainsFunc(s.Config.Signers, func(peer Peer) bool {
				return strings.EqualFold(peer.Wallet, sig.SignerWallet)
			})
			if !isRegistered {
				s.logger.Info("sig no match", "signed by", sig.SignerWallet)
				return c.JSON(401, map[string]string{
					"error":  "signer not in list of registered nodes",
					"detail": "signed by: " + sig.SignerWallet,
				})
			}

			// check signature not too old
			age := time.Since(time.Unix(sig.Data.Timestamp/1000, 0))
			if age > (time.Hour * 48) {
				return c.JSON(401, map[string]string{
					"error":  "signature too old",
					"detail": age.String(),
				})
			}

			// check it is for this cid
			if sig.Data.Cid != cid {
				return c.JSON(401, map[string]string{
					"error":  "signature contains incorrect CID",
					"detail": fmt.Sprintf("url: %s, signature %s", cid, sig.Data.Cid),
				})
			}

			// OK
			c.Response().Header().Set("x-signature-debug", sig.String())
		}

		return next(c)
	}
}

func (ss *MediorumServer) serveInternalBlobPull(c echo.Context) error {
	ctx := c.Request().Context()
	key := c.Param("cid")

	blob, err := ss.bucket.NewReader(ctx, key, nil)
	if err != nil {
		return err
	}
	defer blob.Close()

	return c.Stream(200, blob.ContentType(), blob)
}

func (ss *MediorumServer) postBlob(c echo.Context) error {
	form, err := c.MultipartForm()
	if err != nil {
		return err
	}
	files := form.File[filesFormFieldName]
	defer form.RemoveAll()

	for _, upload := range files {
		cid := upload.Filename
		logger := ss.logger.With("cid", cid)

		inp, err := upload.Open()
		if err != nil {
			return err
		}
		defer inp.Close()

		err = validateCID(cid, inp)
		if err != nil {
			logger.Info("postBlob got invalid CID", "err", err)
			return c.JSON(400, map[string]string{
				"error": err.Error(),
			})
		}

		err = ss.replicateToMyBucket(cid, inp)
		if err != nil {
			ss.logger.Info("accept ERR", "err", err)
			return err
		}
	}

	return c.JSON(200, "ok")
}<|MERGE_RESOLUTION|>--- conflicted
+++ resolved
@@ -141,7 +141,7 @@
 	if err != nil {
 		return err
 	} else if host != "" {
-		dest := replaceHost(*c.Request().URL, host)
+		dest := ss.replaceHost(c, host)
 		return c.Redirect(302, dest.String())
 	}
 
@@ -165,12 +165,7 @@
 	for _, blob := range blobs {
 		// do a check server is up and has blob
 		if ss.hostHasBlob(blob.Host, key) {
-<<<<<<< HEAD
 			return blob.Host, nil
-=======
-			dest := ss.replaceHost(c, blob.Host)
-			return c.Redirect(302, dest.String())
->>>>>>> 57bcc08f
 		}
 	}
 	return "", nil
@@ -205,21 +200,13 @@
 	if err != nil {
 		return err
 	} else if host != "" {
-		dest := replaceHost(*c.Request().URL, host)
+		dest := ss.replaceHost(c, host)
 		return c.Redirect(302, dest.String())
 	}
-<<<<<<< HEAD
 
 	if isLegacyCID(key) {
 		logger.Debug("serving legacy cid")
 		return ss.serveLegacyCid(c)
-=======
-	for _, blob := range blobs {
-		if ss.hostHasBlob(blob.Host, key) {
-			dest := ss.replaceHost(c, blob.Host)
-			return c.Redirect(302, dest.String())
-		}
->>>>>>> 57bcc08f
 	}
 
 	return c.String(404, "blob not found")
