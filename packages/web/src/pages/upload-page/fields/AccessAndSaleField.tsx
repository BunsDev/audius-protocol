import { useCallback, useMemo } from 'react'

import {
  accountSelectors,
  FeatureFlags,
  FieldVisibility,
  formatPrice,
  isPremiumContentCollectibleGated,
  isPremiumContentFollowGated,
  isPremiumContentTipGated,
  isPremiumContentUSDCPurchaseGated,
  Nullable,
  PremiumConditions,
  TrackAvailabilityType,
  USDCPurchaseConfig,
  useUSDCPurchaseConfig,
  useAccessAndRemixSettings,
  PremiumConditionsCollectibleGated,
  PremiumConditionsUSDCPurchase,
  PremiumConditionsFollowGated,
  PremiumConditionsTipGated,
  ID
} from '@audius/common'
import moment from 'moment'
import {
  IconCart,
  IconCollectible,
  IconHidden,
  IconNote,
  IconSpecialAccess,
  IconVisibilityPublic,
  RadioButtonGroup
} from '@audius/stems'
import cn from 'classnames'
import { useField } from 'formik'
import { get, isEmpty, set } from 'lodash'
import { useSelector } from 'react-redux'
import { z } from 'zod'
import { toFormikValidationSchema } from 'zod-formik-adapter'

import {
  ContextualMenu,
  SelectedValue
} from 'components/data-entry/ContextualMenu'
import DynamicImage from 'components/dynamic-image/DynamicImage'
import { HelpCallout } from 'components/help-callout/HelpCallout'
import layoutStyles from 'components/layout/layout.module.css'
import { ModalRadioItem } from 'components/modal-radio/ModalRadioItem'
import { Text } from 'components/typography'
import { useFlag, useRemoteVar } from 'hooks/useRemoteConfig'
import { defaultFieldVisibility } from 'pages/track-page/utils'

import { HiddenAvailabilityFields } from '../fields/availability/HiddenAvailabilityFields'
import {
  SpecialAccessFields,
  SpecialAccessType
} from '../fields/availability/SpecialAccessFields'
import { useIndexedField, useTrackField } from '../hooks'
import { SingleTrackEditValues } from '../types'

import styles from './AccessAndSaleField.module.css'
import { REMIX_OF } from './RemixSettingsField'
import { CollectibleGatedRadioField } from './availability/collectible-gated/CollectibleGatedRadioField'
import { UsdcPurchaseGatedRadioField } from './availability/usdc-purchase-gated/UsdcPurchaseGatedRadioField'
const { getUserId } = accountSelectors

const messages = {
  title: 'Access & Sale',
  description:
    "Customize your music's availability for different audiences, and create personalized gated experiences for your fans.",
  modalDescription:
    'Control who has access to listen. Create gated experiences or require users pay to unlock your music.',
  isRemix:
    'This track is marked as a remix. To enable additional availability options, unmark within Remix Settings.',
  done: 'Done',
  public: 'Public (Free to Stream)',
  publicSubtitle:
    'Public tracks are visible to all users and appear throughout Audius.',
  specialAccess: 'Special Access',
  specialAccessSubtitle:
    'Special Access tracks are only available to users who meet certain criteria, such as following the artist.',
  collectibleGated: 'Collectible Gated',
  compatibilityTitle: "Not seeing what you're looking for?",
  compatibilitySubtitle:
    'Unverified Solana NFT Collections are not compatible at this time.',
  hidden: 'Hidden',
  hiddenSubtitle:
    "Hidden tracks won't be visible to your followers. Only you will see them on your profile. Anyone who has the link will be able to listen.",
  learnMore: 'Learn More',
  fieldVisibility: {
    genre: 'Show Genre',
    mood: 'Show Mood',
    tags: 'Show Tags',
    share: 'Show Share Button',
    play_count: 'Show Play Count',
    remixes: 'Show Remixes'
  },
  followersOnly: 'Followers Only',
  supportersOnly: 'Supporters Only',
  ownersOf: 'Owners Of',
  price: (price: number) =>
    price.toLocaleString('en-US', { style: 'currency', currency: 'USD' }),
  preview: (seconds: number) => {
    return `${seconds.toString()} seconds`
  },
  errors: {
    price: {
      tooLow: (minPrice: number) =>
        `Price must be at least $${formatPrice(minPrice)}.`,
      tooHigh: (maxPrice: number) =>
        `Price must be less than $${formatPrice(maxPrice)}.`
    },
    preview: {
      tooEarly: 'Preview must start during the track.',
      tooLate:
        'Preview must start at least 30 seconds before the end of the track.'
    }
  },
  required: 'Required'
}

export const IS_UNLISTED = 'is_unlisted'
export const IS_PREMIUM = 'is_premium'
export const PREMIUM_CONDITIONS = 'premium_conditions'

export const AVAILABILITY_TYPE = 'availability_type'
export const SPECIAL_ACCESS_TYPE = 'special_access_type'
export const FIELD_VISIBILITY = 'field_visibility'
export const PRICE = 'premium_conditions.usdc_purchase.price'
export const PRICE_HUMANIZED = 'price_humanized'
export const PREVIEW = 'preview_start_seconds'

export type AccessAndSaleFormValues = {
  [IS_UNLISTED]: boolean
  [AVAILABILITY_TYPE]: TrackAvailabilityType
  [PREMIUM_CONDITIONS]: Nullable<PremiumConditions>
  [SPECIAL_ACCESS_TYPE]: Nullable<SpecialAccessType>
  [FIELD_VISIBILITY]: FieldVisibility
  [PRICE_HUMANIZED]: string
  [PREVIEW]?: number
}

type AccessAndSaleRemoteConfig = Pick<
  USDCPurchaseConfig,
  'minContentPriceCents' | 'maxContentPriceCents'
>

export const AccessAndSaleFormSchema = (
  trackLength: number,
  { minContentPriceCents, maxContentPriceCents }: AccessAndSaleRemoteConfig
) =>
  z
    .object({
      [PREMIUM_CONDITIONS]: z.any(),
      [PREVIEW]: z.optional(
        z.nullable(z.number({ invalid_type_error: messages.required }))
      ),
      [AVAILABILITY_TYPE]: z.nativeEnum(TrackAvailabilityType)
    })
    .refine(
      (values) => {
        const formValues = values as AccessAndSaleFormValues
        const premiumConditions = formValues[PREMIUM_CONDITIONS]
        if (
          formValues[AVAILABILITY_TYPE] === 'USDC_PURCHASE' &&
          isPremiumContentUSDCPurchaseGated(premiumConditions)
        ) {
          const { price } = premiumConditions.usdc_purchase
          return price > 0 && price >= minContentPriceCents
        }
        return true
      },
      {
        message: messages.errors.price.tooLow(minContentPriceCents),
        path: [PRICE]
      }
    )
    .refine(
      (values) => {
        const formValues = values as AccessAndSaleFormValues
        const premiumConditions = formValues[PREMIUM_CONDITIONS]
        if (
          formValues[AVAILABILITY_TYPE] === 'USDC_PURCHASE' &&
          isPremiumContentUSDCPurchaseGated(premiumConditions)
        ) {
          return premiumConditions.usdc_purchase.price <= maxContentPriceCents
        }
        return true
      },
      {
        message: messages.errors.price.tooHigh(maxContentPriceCents),
        path: [PRICE]
      }
    )
    .refine(
      (values) => {
        const formValues = values as AccessAndSaleFormValues
        if (formValues[AVAILABILITY_TYPE] === 'USDC_PURCHASE') {
          return formValues[PREVIEW] !== undefined && formValues[PREVIEW] >= 0
        }
        return true
      },
      { message: messages.errors.preview.tooEarly, path: [PREVIEW] }
    )
    .refine(
      (values) => {
        const formValues = values as AccessAndSaleFormValues
        if (formValues[AVAILABILITY_TYPE] === 'USDC_PURCHASE') {
          return (
            formValues[PREVIEW] === undefined ||
            isNaN(trackLength) ||
            (formValues[PREVIEW] >= 0 &&
              formValues[PREVIEW] < trackLength - 30) ||
            (trackLength <= 30 && formValues[PREVIEW] < trackLength)
          )
        }
        return true
      },
      { message: messages.errors.preview.tooLate, path: [PREVIEW] }
    )

/**
 * Allows us to store all the user selections in the Access & Sale modal
 * so that their previous selections is remembered as they change between the radio button options.
 * On submit (saving the changes in the Access & Sale modal), we only save the corresponding
 * premium conditions based on the availability type they have currently selected.
 */
export const getCombinedDefaultPremiumConditionValues = (
  userId: Nullable<ID>
) => ({
  usdc_purchase: { price: null },
  follow_user_id: userId,
  tip_user_id: userId,
  nft_collection: undefined
})

type AccessAndSaleFieldProps = {
  isUpload?: boolean
  trackLength?: number
}

export const AccessAndSaleField = (props: AccessAndSaleFieldProps) => {
  const { isUpload } = props

  const [{ value: index }] = useField('trackMetadatasIndex')
  const [{ value: trackLength }] = useIndexedField<number>(
    'tracks',
    index,
    'preview.duration'
  )
  const [{ value: release_date }] = useIndexedField<number>(
    'trackMetadatas',
    index,
    'release_date'
  )
  const isScheduledRelease = moment(release_date).isAfter(moment());

  const usdcPurchaseConfig = useUSDCPurchaseConfig(useRemoteVar)

  // Fields from the outer form
  const [{ value: isUnlisted }, , { setValue: setIsUnlistedValue }] =
    useTrackField<SingleTrackEditValues[typeof IS_UNLISTED]>(IS_UNLISTED)
  const [{ value: isPremium }, , { setValue: setIsPremiumValue }] =
    useTrackField<SingleTrackEditValues[typeof IS_PREMIUM]>(IS_PREMIUM)
  const [
    { value: savedPremiumConditions },
    ,
    { setValue: setPremiumConditionsValue }
  ] =
    useTrackField<SingleTrackEditValues[typeof PREMIUM_CONDITIONS]>(
      PREMIUM_CONDITIONS
    )
  const [{ value: fieldVisibility }, , { setValue: setFieldVisibilityValue }] =
    useTrackField<SingleTrackEditValues[typeof FIELD_VISIBILITY]>(
      FIELD_VISIBILITY
    )
  const [{ value: remixOfValue }] =
    useTrackField<SingleTrackEditValues[typeof REMIX_OF]>(REMIX_OF)

  const [{ value: preview }, , { setValue: setPreviewValue }] =
    useTrackField<SingleTrackEditValues[typeof PREVIEW]>(PREVIEW)

  const isRemix = !isEmpty(remixOfValue?.tracks)

  /**
   * Premium conditions from inside the modal.
   * Upon submit, these values along with the selected access option will
   * determine the final premium conditions that get saved to the track.
   */
  const accountUserId = useSelector(getUserId)
  const tempPremiumConditions = useMemo(
    () => ({
      ...getCombinedDefaultPremiumConditionValues(accountUserId),
      ...savedPremiumConditions
    }),
    [accountUserId, savedPremiumConditions]
  )

  const initialValues = useMemo(() => {
    const isUsdcGated = isPremiumContentUSDCPurchaseGated(
      savedPremiumConditions
    )
    const isTipGated = isPremiumContentTipGated(savedPremiumConditions)
    const isFollowGated = isPremiumContentFollowGated(savedPremiumConditions)
    const isCollectibleGated = isPremiumContentCollectibleGated(
      savedPremiumConditions
    )

    const initialValues = {}
    set(initialValues, IS_UNLISTED, isUnlisted)
    set(initialValues, IS_PREMIUM, isPremium)
    set(initialValues, PREMIUM_CONDITIONS, tempPremiumConditions)

    let availabilityType = TrackAvailabilityType.PUBLIC
    if (isUsdcGated) {
      availabilityType = TrackAvailabilityType.USDC_PURCHASE
      set(
        initialValues,
        PRICE_HUMANIZED,
        tempPremiumConditions.usdc_purchase.price
          ? (Number(tempPremiumConditions.usdc_purchase.price) / 100).toFixed(2)
          : undefined
      )
    }
    if (isFollowGated || isTipGated) {
      availabilityType = TrackAvailabilityType.SPECIAL_ACCESS
    }
    if (isCollectibleGated) {
      availabilityType = TrackAvailabilityType.COLLECTIBLE_GATED
    }
    if (isUnlisted || isScheduledRelease) {
      availabilityType = TrackAvailabilityType.HIDDEN
    }
    set(initialValues, AVAILABILITY_TYPE, availabilityType)
    set(initialValues, FIELD_VISIBILITY, fieldVisibility)
    set(initialValues, PREVIEW, preview)
    set(
      initialValues,
      SPECIAL_ACCESS_TYPE,
      isTipGated ? SpecialAccessType.TIP : SpecialAccessType.FOLLOW
    )
    if (isScheduledRelease){
      setIsUnlistedValue(true)
    }
    return initialValues as AccessAndSaleFormValues
<<<<<<< HEAD
  }, [fieldVisibility, isPremium, isUnlisted, premiumConditions, preview, isScheduledRelease])

  const onSubmit = useCallback(
=======
  }, [
    fieldVisibility,
    isPremium,
    isUnlisted,
    savedPremiumConditions,
    tempPremiumConditions,
    preview
  ])

  const handleSubmit = useCallback(
>>>>>>> d259dae9
    (values: AccessAndSaleFormValues) => {
      const availabilityType = get(values, AVAILABILITY_TYPE)
      const preview = get(values, PREVIEW)
      const specialAccessType = get(values, SPECIAL_ACCESS_TYPE)
      const fieldVisibility = get(values, FIELD_VISIBILITY)
      const premiumConditions = get(values, PREMIUM_CONDITIONS)

      setFieldVisibilityValue({
        ...defaultFieldVisibility,
        remixes: fieldVisibility?.remixes ?? defaultFieldVisibility.remixes
      })
      setIsUnlistedValue(false)
      setIsPremiumValue(false)
      setPremiumConditionsValue(null)
      setPreviewValue(undefined)

      // For gated options, extract the correct premium conditions based on the selected availability type
      switch (availabilityType) {
        case TrackAvailabilityType.USDC_PURCHASE: {
          setPreviewValue(preview ?? 0)
          const {
            usdc_purchase: { price }
          } = premiumConditions as PremiumConditionsUSDCPurchase
          setPremiumConditionsValue({
            // @ts-ignore fully formed in saga (validated + added splits)
            usdc_purchase: { price: Math.round(price) }
          })
          setIsPremiumValue(true)
          break
        }
        case TrackAvailabilityType.SPECIAL_ACCESS: {
          if (specialAccessType === SpecialAccessType.FOLLOW) {
            const { follow_user_id } =
              premiumConditions as PremiumConditionsFollowGated
            setPremiumConditionsValue({ follow_user_id })
          } else {
            const { tip_user_id } =
              premiumConditions as PremiumConditionsTipGated
            setPremiumConditionsValue({ tip_user_id })
          }
          setIsPremiumValue(true)
          break
        }
        case TrackAvailabilityType.COLLECTIBLE_GATED: {
          const { nft_collection } =
            premiumConditions as PremiumConditionsCollectibleGated
          setPremiumConditionsValue({ nft_collection })
          setIsPremiumValue(true)
          break
        }
        case TrackAvailabilityType.HIDDEN: {
          setFieldVisibilityValue({
            ...(fieldVisibility ?? undefined),
            remixes: fieldVisibility?.remixes ?? defaultFieldVisibility.remixes
          })
          setIsUnlistedValue(true)
          break
        }
        case TrackAvailabilityType.PUBLIC: {
          break
        }
      }
    },
    [
      setFieldVisibilityValue,
      setIsPremiumValue,
      setIsUnlistedValue,
      setPremiumConditionsValue,
      setPreviewValue
    ]
  )

  const renderValue = useCallback(() => {
    if (isPremiumContentCollectibleGated(savedPremiumConditions)) {
      const { nft_collection } = savedPremiumConditions
      if (!nft_collection) return null
      const { imageUrl, name } = nft_collection

      return (
        <>
          <SelectedValue
            label={messages.collectibleGated}
            icon={IconCollectible}
          />
          <div className={styles.nftOwner}>
            <Text variant='label' size='small'>
              {messages.ownersOf}:
            </Text>
            <SelectedValue>
              {imageUrl ? (
                <DynamicImage
                  wrapperClassName={styles.nftArtwork}
                  image={imageUrl}
                />
              ) : null}
              <Text variant='body' strength='strong'>
                {name}
              </Text>
            </SelectedValue>
          </div>
        </>
      )
    }

    let selectedValues = []

    const specialAccessValue = {
      label: messages.specialAccess,
      icon: IconSpecialAccess
    }

    if (isPremiumContentUSDCPurchaseGated(savedPremiumConditions)) {
      selectedValues = [
        {
          label: messages.price(
            savedPremiumConditions.usdc_purchase.price / 100
          ),
          icon: IconCart
        }
      ]
      if (preview) {
        selectedValues.push({
          label: messages.preview(preview),
          icon: IconNote
        })
      }
    } else if (isPremiumContentFollowGated(savedPremiumConditions)) {
      selectedValues = [specialAccessValue, messages.followersOnly]
    } else if (isPremiumContentTipGated(savedPremiumConditions)) {
      selectedValues = [specialAccessValue, messages.supportersOnly]
    } else if ((isUnlisted || isScheduledRelease) && fieldVisibility) {
      const fieldVisibilityKeys = Object.keys(
        messages.fieldVisibility
      ) as Array<keyof FieldVisibility>

      const fieldVisibilityLabels = fieldVisibilityKeys
        .filter((visibilityKey) => fieldVisibility[visibilityKey])
        .map((visibilityKey) => messages.fieldVisibility[visibilityKey])
      selectedValues = [
        { label: messages.hidden, icon: IconHidden },
        ...fieldVisibilityLabels
      ]
    } else {
      selectedValues = [{ label: messages.public, icon: IconVisibilityPublic }]
    }

    return (
      <div className={styles.value}>
        {selectedValues.map((value) => {
          const valueProps =
            typeof value === 'string' ? { label: value } : value
          return <SelectedValue key={valueProps.label} {...valueProps} />
        })}
      </div>
    )
<<<<<<< HEAD
  }, [fieldVisibility, isUnlisted, premiumConditions, preview, isScheduledRelease])
=======
  }, [fieldVisibility, isUnlisted, savedPremiumConditions, preview])
>>>>>>> d259dae9

  return (
    <ContextualMenu
      label={messages.title}
      description={messages.description}
      icon={<IconHidden />}
      initialValues={initialValues}
      onSubmit={handleSubmit}
      renderValue={renderValue}
      validationSchema={toFormikValidationSchema(
        AccessAndSaleFormSchema(trackLength, usdcPurchaseConfig)
      )}
      menuFields={
        <AccessAndSaleMenuFields
          isRemix={isRemix}
          isUpload={isUpload}
<<<<<<< HEAD
          premiumConditions={premiumConditions}
          isScheduledRelease={isScheduledRelease}
=======
          premiumConditions={tempPremiumConditions}
>>>>>>> d259dae9
        />
      }
    />
  )
}

type AccesAndSaleMenuFieldsProps = {
  premiumConditions: SingleTrackEditValues[typeof PREMIUM_CONDITIONS]
  isRemix: boolean
  isUpload?: boolean
  isInitiallyUnlisted?: boolean
  initialPremiumConditions?: PremiumConditions
  isScheduledRelease?: boolean
}

export const AccessAndSaleMenuFields = (props: AccesAndSaleMenuFieldsProps) => {
  const { isRemix, isUpload, isInitiallyUnlisted, initialPremiumConditions, isScheduledRelease } =
    props

  const { isEnabled: isUsdcEnabled } = useFlag(FeatureFlags.USDC_PURCHASES)
  const { isEnabled: isCollectibleGatedEnabled } = useFlag(
    FeatureFlags.COLLECTIBLE_GATED_ENABLED
  )
  const { isEnabled: isSpecialAccessEnabled } = useFlag(
    FeatureFlags.SPECIAL_ACCESS_ENABLED
  )

  const [availabilityField] = useField({
    name: AVAILABILITY_TYPE
  })

  const { noSpecialAccessGate, noSpecialAccessGateFields, noHidden } =
    useAccessAndRemixSettings({
      isUpload: !!isUpload,
      isRemix,
      initialPremiumConditions: initialPremiumConditions ?? null,
      isInitiallyUnlisted: !!isInitiallyUnlisted
    })

  return (
    <div className={cn(layoutStyles.col, layoutStyles.gap4)}>
      {isRemix ? <HelpCallout content={messages.isRemix} /> : null}
      <Text>{messages.modalDescription}</Text>
      <RadioButtonGroup {...availabilityField} aria-label={messages.title}>
        <ModalRadioItem
          icon={<IconVisibilityPublic className={styles.icon} />}
          label={messages.public}
          description={messages.publicSubtitle}
          value={TrackAvailabilityType.PUBLIC}
          disabled={isScheduledRelease}
        />
        {isUsdcEnabled ? (
          <UsdcPurchaseGatedRadioField
            isRemix={isRemix}
            isUpload={isUpload}
            initialPremiumConditions={initialPremiumConditions}
            isInitiallyUnlisted={isInitiallyUnlisted}
            isScheduledRelease={isScheduledRelease}
          />
        ) : null}

        {isSpecialAccessEnabled ? (
          <ModalRadioItem
            icon={<IconSpecialAccess />}
            label={messages.specialAccess}
            description={messages.specialAccessSubtitle}
            value={TrackAvailabilityType.SPECIAL_ACCESS}
<<<<<<< HEAD
            disabled={noSpecialAccess || isScheduledRelease}
=======
            disabled={noSpecialAccessGate}
>>>>>>> d259dae9
            checkedContent={
              <SpecialAccessFields disabled={noSpecialAccessGateFields} />
            }
          />
        ) : null}
        {isCollectibleGatedEnabled ? (
          <CollectibleGatedRadioField
            isRemix={isRemix}
            isUpload={isUpload}
            initialPremiumConditions={initialPremiumConditions}
            isInitiallyUnlisted={isInitiallyUnlisted}
            isScheduledRelease={isScheduledRelease}
          />
        ) : null}
        <ModalRadioItem
          icon={<IconHidden />}
          label={messages.hidden}
          value={TrackAvailabilityType.HIDDEN}
          description={messages.hiddenSubtitle}
          disabled={noHidden}
          checkedContent={<HiddenAvailabilityFields />}
        />
      </RadioButtonGroup>
    </div>
  )
}<|MERGE_RESOLUTION|>--- conflicted
+++ resolved
@@ -343,22 +343,17 @@
       setIsUnlistedValue(true)
     }
     return initialValues as AccessAndSaleFormValues
-<<<<<<< HEAD
-  }, [fieldVisibility, isPremium, isUnlisted, premiumConditions, preview, isScheduledRelease])
-
-  const onSubmit = useCallback(
-=======
   }, [
     fieldVisibility,
     isPremium,
     isUnlisted,
     savedPremiumConditions,
     tempPremiumConditions,
-    preview
+    preview,
+    isScheduledRelease
   ])
 
   const handleSubmit = useCallback(
->>>>>>> d259dae9
     (values: AccessAndSaleFormValues) => {
       const availabilityType = get(values, AVAILABILITY_TYPE)
       const preview = get(values, PREVIEW)
@@ -514,11 +509,7 @@
         })}
       </div>
     )
-<<<<<<< HEAD
-  }, [fieldVisibility, isUnlisted, premiumConditions, preview, isScheduledRelease])
-=======
-  }, [fieldVisibility, isUnlisted, savedPremiumConditions, preview])
->>>>>>> d259dae9
+  }, [fieldVisibility, isUnlisted, savedPremiumConditions, preview, isScheduledRelease])
 
   return (
     <ContextualMenu
@@ -535,12 +526,8 @@
         <AccessAndSaleMenuFields
           isRemix={isRemix}
           isUpload={isUpload}
-<<<<<<< HEAD
-          premiumConditions={premiumConditions}
+          premiumConditions={tempPremiumConditions}
           isScheduledRelease={isScheduledRelease}
-=======
-          premiumConditions={tempPremiumConditions}
->>>>>>> d259dae9
         />
       }
     />
@@ -608,11 +595,7 @@
             label={messages.specialAccess}
             description={messages.specialAccessSubtitle}
             value={TrackAvailabilityType.SPECIAL_ACCESS}
-<<<<<<< HEAD
-            disabled={noSpecialAccess || isScheduledRelease}
-=======
-            disabled={noSpecialAccessGate}
->>>>>>> d259dae9
+            disabled={noSpecialAccessGate || isScheduledRelease}
             checkedContent={
               <SpecialAccessFields disabled={noSpecialAccessGateFields} />
             }
