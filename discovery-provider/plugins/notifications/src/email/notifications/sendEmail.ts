import { renderEmail } from './renderEmail'

import { EmailNotification } from '../../types/notifications'
import { logger } from '../../logger'
import { getSendgrid } from '../../sendgrid'
import { MailDataRequired } from '@sendgrid/mail'
import { Knex } from 'knex'
import {
  EmailFrequency,
  UserNotificationSettings
} from '../../processNotifications/mappers/userNotificationSettings'

// Sendgrid object

type SendNotificationEmailProps = {
  userId: number
  email: string
  frequency: EmailFrequency
  notifications: EmailNotification[]
  dnDb: Knex
  identityDb: Knex
  sendAt?: number // unix timestamp in seconds
<<<<<<< HEAD
=======
  timezone?: string
>>>>>>> ba12f23b
}

// Master function to render and send email for a given userId
export const sendNotificationEmail = async ({
  userId,
  email,
  frequency,
  notifications,
  dnDb,
  identityDb,
<<<<<<< HEAD
  sendAt
=======
  sendAt,
  timezone
>>>>>>> ba12f23b
}: SendNotificationEmailProps) => {
  if (email === undefined) {
    return
  }
  try {
    logger.debug(`SendNotificationEmail | ${userId}, ${email}, ${frequency}`)

    const notificationCount = notifications.length
    const emailSubject = `${notificationCount} unread notification${
      notificationCount > 1 ? 's' : ''
    } on Audius`
    if (notificationCount === 0) {
      logger.debug(
        `renderAndSendNotificationEmail | 0 notifications detected for user ${userId}, bypassing email`
      )
      return
    }

    const notifHtml = await renderEmail({
      userId,
      email,
      frequency,
      notifications,
      dnDb,
      identityDb,
      timezone
    })

    const emailParams: MailDataRequired = {
      from: 'Audius <notify@audius.co>',
      to: `${email}`,
      bcc:
        // TODO(skiamilev) - remove this once behavior confirmed working
        'sabrina@audius.co',
      html: notifHtml,
      subject: emailSubject,
      asm: {
        groupId: 19141 // id of unsubscribe group at https://mc.sendgrid.com/unsubscribe-groups
      }
    }

    if (sendAt) {
      emailParams.sendAt = sendAt
    }

    // Send email
    await sendEmail(emailParams)

    logger.info(
      {
        job: 'renderAndSendNotificationEmail'
      },
      `renderAndSendNotificationEmail | sent email to ${userId} at ${email}`
    )
    return true
  } catch (e) {
    logger.error(`Error in renderAndSendNotificationEmail ${e.stack}`)
    return false
  }
}

export const sendEmail = async (emailParams: MailDataRequired) => {
  const sg = getSendgrid()
  if (sg !== null) {
    await sg.send(emailParams)
  }
}<|MERGE_RESOLUTION|>--- conflicted
+++ resolved
@@ -20,10 +20,7 @@
   dnDb: Knex
   identityDb: Knex
   sendAt?: number // unix timestamp in seconds
-<<<<<<< HEAD
-=======
   timezone?: string
->>>>>>> ba12f23b
 }
 
 // Master function to render and send email for a given userId
@@ -34,12 +31,8 @@
   notifications,
   dnDb,
   identityDb,
-<<<<<<< HEAD
-  sendAt
-=======
   sendAt,
   timezone
->>>>>>> ba12f23b
 }: SendNotificationEmailProps) => {
   if (email === undefined) {
     return
