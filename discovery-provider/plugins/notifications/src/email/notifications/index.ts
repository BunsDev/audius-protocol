--- conflicted
+++ resolved
@@ -13,11 +13,8 @@
   EmailFrequency,
   buildUserNotificationSettings
 } from '../../processNotifications/mappers/userNotificationSettings'
-<<<<<<< HEAD
-=======
 import { MappingFeatureName, RemoteConfig } from '../../remoteConfig'
 import { notificationTypeMapping } from '../../processNotifications/indexAppNotifications'
->>>>>>> ba12f23b
 
 // blockchainUserId => email
 type EmailUsers = {
@@ -406,11 +403,7 @@
                   error: 'No notifications to send in email'
                 }
               }
-<<<<<<< HEAD
-              numEmailsSent++
-=======
               numEmailsSent += 1
->>>>>>> ba12f23b
               await identityDb
                 .insert([
                   {
@@ -441,11 +434,7 @@
       {
         job: processEmailNotifications
       },
-<<<<<<< HEAD
-      `processEmailNotifications | sent scheduled emails to ${numEmailsSent} users at ${frequency}`
-=======
       `processEmailNotifications | sent ${numEmailsSent} ${frequency} emails`
->>>>>>> ba12f23b
     )
   } catch (e) {
     logger.error(
