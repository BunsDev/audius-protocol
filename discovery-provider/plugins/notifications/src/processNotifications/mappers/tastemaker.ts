import { Knex } from 'knex'
import { NotificationRow, TrackRow, UserRow } from '../../types/dn'
import {
  AppEmailNotification,
  TastemakerNotification
} from '../../types/notifications'
import { BaseNotification } from './base'
import { sendPushNotification } from '../../sns'
import { ResourceIds, Resources } from '../../email/notifications/renderEmail'
import { EntityType } from '../../email/notifications/types'
import {
  buildUserNotificationSettings,
  Device
} from './userNotificationSettings'
import { sendBrowserNotification } from '../../web'
import { sendNotificationEmail } from '../../email/notifications/sendEmail'

type TastemakerNotificationRow = Omit<NotificationRow, 'data'> & {
  data: TastemakerNotification
}
export class Tastemaker extends BaseNotification<TastemakerNotificationRow> {
  receiverUserId: number
  tastemakerItemId: number
  tastemakerType: string
  tastemakerUserId: number
  tastemakerItemOwnerId: number

  constructor(
    dnDB: Knex,
    identityDB: Knex,
    notification: TastemakerNotificationRow
  ) {
    super(dnDB, identityDB, notification)
    const userIds: number[] = this.notification.user_ids!
    const {
      tastemaker_item_id,
      tastemaker_item_owner_id,
      tastemaker_item_type,
      tastemaker_user_id
    } = this.notification.data
    this.receiverUserId = userIds[0]
    this.tastemakerItemId = tastemaker_item_id
    this.tastemakerItemOwnerId = tastemaker_item_owner_id
    this.tastemakerType = tastemaker_item_type
    this.tastemakerUserId = tastemaker_user_id
  }

  async pushNotification({
    isLiveEmailEnabled
  }: {
    isLiveEmailEnabled: boolean
  }) {
    const res: Array<{
      user_id: number
      name: string
      is_deactivated: boolean
    }> = await this.dnDB
      .select('user_id', 'name', 'is_deactivated')
      .from<UserRow>('users')
      .where('is_current', true)
      .whereIn('user_id', [
        this.tastemakerUserId,
        this.receiverUserId,
        this.tastemakerItemOwnerId
      ])
    const users = res.reduce((acc, user) => {
      acc[user.user_id] = {
        name: user.name,
        isDeactivated: user.is_deactivated
      }
      return acc
    }, {} as Record<number, { name: string; isDeactivated: boolean }>)

    if (users?.[this.receiverUserId]?.isDeactivated) {
      return
    }

    const userNotificationSettings = await buildUserNotificationSettings(
      this.identityDB,
      [this.receiverUserId]
    )

    const track: { track_id: number; title: string } = await this.dnDB
      .select('track_id', 'title')
      .from<TrackRow>('tracks')
      .where('is_current', true)
      .whereIn('track_id', [this.tastemakerItemId])
      .first()

    const entityName = track.title

    const devices: Device[] = userNotificationSettings.getDevices(
      this.receiverUserId
    )

<<<<<<< HEAD
    const title = `You're a Taste Maker!`
    const body = `${entityName} is now trending thanks to you! Great work 🙌🏽`
    await sendBrowserNotification(userNotificationSettings, this.receiverUserId, title, body)
=======
    const title = `You're a Tastemaker!`
    const body = `${entityName} is now trending thanks to you! Great work 🙌🏽`
    await sendBrowserNotification(
      userNotificationSettings,
      this.receiverUserId,
      title,
      body
    )
>>>>>>> ba12f23b

    // If the user has devices to the notification to, proceed
    if (
      userNotificationSettings.shouldSendPushNotification({
        receiverUserId: this.receiverUserId
      })
    ) {
      // If the user's settings for the reposts notification is set to true, proceed
      await Promise.all(
        devices.map((device) => {
          return sendPushNotification(
            {
              type: device.type,
              badgeCount:
                userNotificationSettings.getBadgeCount(this.receiverUserId) + 1,
              targetARN: device.awsARN
            },
            {
              title,
              body,
              data: {}
            }
          )
        })
      )
      await this.incrementBadgeCount(this.receiverUserId)
    }

    if (
      isLiveEmailEnabled &&
      userNotificationSettings.shouldSendEmailAtFrequency({
        receiverUserId: this.receiverUserId,
        frequency: 'live'
      })
    ) {
      const notification: AppEmailNotification = {
        receiver_user_id: this.receiverUserId,
        ...this.notification
      }
      await sendNotificationEmail({
        userId: this.receiverUserId,
        email: userNotificationSettings.getUserEmail(this.receiverUserId),
        frequency: 'live',
        notifications: [notification],
        dnDb: this.dnDB,
        identityDb: this.identityDB
      })
    }
  }

  getResourcesForEmail(): ResourceIds {
    return {
      users: new Set([
        this.receiverUserId,
        this.tastemakerItemOwnerId,
        this.tastemakerUserId
      ]),
      tracks: new Set([this.tastemakerItemId])
    }
  }

  formatEmailProps(resources: Resources) {
    const tastemakerUser = resources.users[this.tastemakerUserId]
    const trackOwnerUser = resources.users[this.tastemakerItemOwnerId]
    const track = resources.tracks[this.tastemakerItemId]

    const entity = {
      type: EntityType.Track,
      name: track.title,
      image: track.imageUrl
    }
    return {
      type: this.notification.type,
      users: [{ name: tastemakerUser.name, image: tastemakerUser.imageUrl }],
      trackOwnerUser,
      entity
    }
  }
}<|MERGE_RESOLUTION|>--- conflicted
+++ resolved
@@ -93,11 +93,6 @@
       this.receiverUserId
     )
 
-<<<<<<< HEAD
-    const title = `You're a Taste Maker!`
-    const body = `${entityName} is now trending thanks to you! Great work 🙌🏽`
-    await sendBrowserNotification(userNotificationSettings, this.receiverUserId, title, body)
-=======
     const title = `You're a Tastemaker!`
     const body = `${entityName} is now trending thanks to you! Great work 🙌🏽`
     await sendBrowserNotification(
@@ -106,7 +101,6 @@
       title,
       body
     )
->>>>>>> ba12f23b
 
     // If the user has devices to the notification to, proceed
     if (
