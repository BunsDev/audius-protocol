--- conflicted
+++ resolved
@@ -109,10 +109,6 @@
 
     const title = 'New Repost'
     const body = `${reposterUserName} reposted your ${entityType.toLowerCase()} ${entityName}`
-<<<<<<< HEAD
-    if (userNotificationSettings.isNotificationTypeBrowserEnabled(this.receiverUserId, 'reposts')) {
-      await sendBrowserNotification(userNotificationSettings, this.receiverUserId, title, body)
-=======
     if (
       userNotificationSettings.isNotificationTypeBrowserEnabled(
         this.receiverUserId,
@@ -125,7 +121,6 @@
         title,
         body
       )
->>>>>>> ba12f23b
     }
 
     // If the user has devices to the notification to, proceed
