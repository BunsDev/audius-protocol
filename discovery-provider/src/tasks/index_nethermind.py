--- conflicted
+++ resolved
@@ -34,48 +34,17 @@
 from src.queries.skipped_transactions import add_network_level_skipped_transaction
 from src.tasks.celery_app import celery
 from src.tasks.entity_manager.entity_manager import entity_manager_update
-<<<<<<< HEAD
-from src.tasks.entity_manager.utils import Action, EntityType
-from src.tasks.metadata import (
-    playlist_metadata_format,
-    track_metadata_format,
-    user_metadata_format,
-)
 from src.tasks.save_cid_metadata import save_cid_metadata
 from src.tasks.sort_block_transactions import sort_block_transactions
 from src.utils import helpers, web3_provider
-from src.utils.cid_metadata_client import get_metadata_from_json, sanitize_json
 from src.utils.constants import CONTRACT_TYPES
 from src.utils.indexing_errors import IndexingError, NotAllTransactionsFetched
-from src.utils.prometheus_metric import save_duration_metric
-=======
-from src.tasks.sort_block_transactions import sort_block_transactions
-from src.utils import helpers, web3_provider
-from src.utils.constants import CONTRACT_NAMES_ON_CHAIN, CONTRACT_TYPES
-from src.utils.index_blocks_performance import (
-    record_add_indexed_block_to_db_ms,
-    record_index_blocks_ms,
-    sweep_old_add_indexed_block_to_db_ms,
-    sweep_old_fetch_metadata_ms,
-    sweep_old_index_blocks_ms,
-)
-from src.utils.indexing_errors import IndexingError
-from src.utils.prometheus_metric import (
-    PrometheusMetric,
-    PrometheusMetricNames,
-    save_duration_metric,
-)
->>>>>>> a667fabb
 from src.utils.redis_constants import (
     most_recent_indexed_block_hash_redis_key,
     most_recent_indexed_block_redis_key,
 )
 from src.utils.structured_logger import StructuredLogger, log_duration
-<<<<<<< HEAD
-from src.utils.user_event_constants import entity_manager_event_types_arr
 from web3 import Web3
-=======
->>>>>>> a667fabb
 from web3.datastructures import AttributeDict
 from web3.exceptions import BlockNotFound
 
@@ -150,168 +119,6 @@
     )().processReceipt(tx_receipt)
 
 
-<<<<<<< HEAD
-@log_duration(logger)
-def fetch_cid_metadata(session, entity_manager_txs):
-    start_time = datetime.now()
-
-    cids_txhash_set: Tuple[str, Any] = set()
-    cid_type: Dict[str, str] = {}  # cid -> entity type track / user
-
-    # cid -> user_id lookup to make fetching replica set more efficient
-    cid_to_user_id: Dict[str, int] = {}
-    cid_metadata: Dict[str, Dict] = {}  # cid -> metadata
-
-    # metadata blobs sent through chain
-    # merged with cid_metadata and cid_type before returning
-    cid_type_from_chain: Dict[str, str] = {}  # cid -> entity type track / user
-    cid_metadata_from_chain: Dict[str, Dict] = {}  # cid -> metadata
-
-    # fetch transactions
-    for tx_receipt in entity_manager_txs:
-        txhash = web3.toHex(tx_receipt.transactionHash)
-        for event_type in entity_manager_event_types_arr:
-            entity_manager_events_tx = get_entity_manager_events_tx(
-                update_task, event_type, tx_receipt
-            )
-            for entry in entity_manager_events_tx:
-                event_args = entry["args"]
-                user_id = event_args._userId
-                cid = event_args._metadata
-                event_type = event_args._entityType
-                action = event_args._action
-                if action == Action.CREATE and event_type == EntityType.USER:
-                    continue
-                if action == Action.CREATE and event_type == EntityType.NOTIFICATION:
-                    continue
-                if (
-                    not cid
-                    or event_type == EntityType.USER_REPLICA_SET
-                    or action
-                    in [
-                        Action.REPOST,
-                        Action.UNREPOST,
-                        Action.SAVE,
-                        Action.UNSAVE,
-                        Action.FOLLOW,
-                        Action.UNFOLLOW,
-                        Action.SUBSCRIBE,
-                        Action.UNSUBSCRIBE,
-                    ]
-                ):
-                    continue
-
-                # Check if metadata blob was passed directly.
-                # If so, add to cid_metadata_from_chain and cid_type_from_chain
-                # dicts and do not query CNs for these CIDs.
-                # TODO remove legacy CN path after CID metadata migration.
-                if len(cid) > 0 and cid[0] == "{" and cid[-1] == "}":
-                    try:
-                        data = sanitize_json(json.loads(cid))
-
-                        # If metadata blob does not contain the required keys, skip
-                        if "cid" not in data.keys() or "data" not in data.keys():
-                            logger.info(
-                                f"index_nethermind.py | required keys missing in metadata {cid}"
-                            )
-                            continue
-                        cid = data["cid"]
-                        metadata_json = data["data"]
-
-                        metadata_format: Any = None
-                        metadata_type = None
-                        if event_type == EntityType.PLAYLIST:
-                            metadata_type = "playlist_data"
-                            metadata_format = playlist_metadata_format
-                        elif event_type == EntityType.TRACK:
-                            metadata_type = "track"
-                            metadata_format = track_metadata_format
-                        elif event_type == EntityType.USER:
-                            metadata_type = "user"
-                            metadata_format = user_metadata_format
-
-                        formatted_json = get_metadata_from_json(
-                            metadata_format, metadata_json
-                        )
-                        # Only index valid changes
-                        if formatted_json != metadata_format:
-                            # Do not add to cid_metadata or cid_type yet to avoid
-                            # interfering with the retry conditions
-                            cid_type_from_chain[cid] = metadata_type
-                            cid_metadata_from_chain[cid] = formatted_json
-                    except Exception as e:
-                        logger.info(
-                            f"index_nethermind.py | error deserializing metadata {cid}: {e}"
-                        )
-                    continue
-
-                logger.info(
-                    f"index_nethermind.py | falling back to fetching cid metadata from content nodes for metadata {cid}, event type {event_type}, action {action}, user {user_id}"
-                )
-
-                cids_txhash_set.add((cid, txhash))
-                cid_to_user_id[cid] = user_id
-                if event_type == EntityType.PLAYLIST:
-                    cid_type[cid] = "playlist_data"
-                elif event_type == EntityType.TRACK:
-                    cid_type[cid] = "track"
-                elif event_type == EntityType.USER:
-                    cid_type[cid] = "user"
-
-    # user -> replica set string lookup, used to make user and track cid get_metadata fetches faster
-    user_to_replica_set = dict(
-        session.query(User.user_id, User.creator_node_endpoint)
-        .filter(
-            User.is_current == True,
-            User.user_id.in_(cid_to_user_id.values()),
-        )
-        .group_by(User.user_id, User.creator_node_endpoint)
-        .all()
-    )
-
-    # first attempt - fetch all CIDs from replica set
-    try:
-        cid_metadata.update(
-            update_task.cid_metadata_client.fetch_metadata_from_gateway_endpoints(
-                cid_metadata.keys(),
-                cids_txhash_set,
-                cid_to_user_id,
-                user_to_replica_set,
-                cid_type,
-                should_fetch_from_replica_set=True,
-            )
-        )
-    except asyncio.TimeoutError:
-        # swallow exception on first attempt fetching from replica set
-        pass
-
-    # second attempt - fetch missing CIDs from other cnodes
-    if len(cid_metadata) != len(cids_txhash_set):
-        cid_metadata.update(
-            update_task.cid_metadata_client.fetch_metadata_from_gateway_endpoints(
-                cid_metadata.keys(),
-                cids_txhash_set,
-                cid_to_user_id,
-                user_to_replica_set,
-                cid_type,
-                should_fetch_from_replica_set=False,
-            )
-        )
-
-    if cid_type and len(cid_metadata) != len(cid_type.keys()):
-        missing_cids_msg = f"Did not fetch all CIDs - missing {[set(cid_type.keys()) - set(cid_metadata.keys())]} CIDs"
-        raise Exception(missing_cids_msg)
-
-    logger.debug(
-        f"index_nethermind.py | finished fetching {len(cid_metadata)} CIDs in {datetime.now() - start_time} seconds"
-    )
-    cid_metadata.update(cid_metadata_from_chain)
-    cid_type.update(cid_type_from_chain)
-    return cid_metadata, cid_type
-
-
-=======
->>>>>>> a667fabb
 def get_tx_hash_to_skip(session, redis):
     """Fetch if there is a tx_hash to be skipped because of continuous errors"""
     indexing_error = get_indexing_error(redis)
@@ -541,7 +348,6 @@
                         logger.debug(
                             f"Skipping tx {tx_hash} targeting {tx_target_contract_address}"
                         )
-<<<<<<< HEAD
                         save_skipped_tx(session, redis)
                         continue
                     else:
@@ -560,50 +366,6 @@
                     session,
                     txs_grouped_by_type[ENTITY_MANAGER],
                 )
-=======
-                        tx_receipt = tx_receipt_dict[tx_hash]
-                        should_skip_tx = (
-                            tx_target_contract_address == zero_address
-                        ) or (skip_tx_hash is not None and skip_tx_hash == tx_hash)
-
-                        if should_skip_tx:
-                            logger.debug(
-                                f"index_nethermind.py | Skipping tx {tx_hash} targeting {tx_target_contract_address}"
-                            )
-                            save_skipped_tx(session, redis)
-                            continue
-                        else:
-                            contract_type = get_contract_type_for_tx(
-                                txs_grouped_by_type, tx, tx_receipt
-                            )
-                            if contract_type:
-                                txs_grouped_by_type[contract_type].append(tx_receipt)
-                    metric.save_time(
-                        {"scope": "parse_tx_receipts"},
-                        start_time=parse_tx_receipts_start_time,
-                    )
-                    logger.debug(
-                        f"index_nethermind.py | index_blocks - parse_tx_receipts in {time.time() - parse_tx_receipts_start_time}s"
-                    )
-
-                    """
-                    Add block to db
-                    """
-                    add_indexed_block_to_db_start_time = time.time()
-                    add_indexed_block_to_db(session, block)
-                    # Record the time this took in redis
-                    duration_ms = round(
-                        (time.time() - add_indexed_block_to_db_start_time) * 1000
-                    )
-                    record_add_indexed_block_to_db_ms(redis, duration_ms)
-                    metric.save_time(
-                        {"scope": "add_indexed_block_to_db"},
-                        start_time=add_indexed_block_to_db_start_time,
-                    )
-                    logger.debug(
-                        f"index_nethermind.py | index_blocks - add_indexed_block_to_db in {duration_ms}ms"
-                    )
->>>>>>> a667fabb
 
                 """
                 Add block to db
@@ -632,23 +394,7 @@
                     # bulk process operations once all tx's for block have been parsed
                     # and get changed entity IDs for cache clearing
                     # after session commit
-<<<<<<< HEAD
                     save_cid_metadata(session, cid_metadata, cid_type)
-=======
-                    process_state_changes(
-                        self,
-                        session,
-                        txs_grouped_by_type,
-                        block,
-                    )
-                    metric.save_time(
-                        {"scope": "process_state_changes"},
-                        start_time=process_state_changes_start_time,
-                    )
-                    logger.debug(
-                        f"index_nethermind.py | index_blocks - process_state_changes in {time.time() - process_state_changes_start_time}s"
-                    )
->>>>>>> a667fabb
 
             except NotAllTransactionsFetched as e:
                 raise e
