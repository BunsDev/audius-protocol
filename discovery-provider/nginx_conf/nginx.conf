--- conflicted
+++ resolved
@@ -269,15 +269,16 @@
             proxy_set_header Connection "upgrade";
         }
 
-<<<<<<< HEAD
         location /trpc/ {
             resolver 127.0.0.11 valid=30s;
             proxy_pass http://trpc:2022/;
-=======
+            proxy_set_header Host $http_host;
+            proxy_set_header X-Forwarded-For $proxy_add_x_forwarded_for;
+        }
+
         location ^~ /healthz {
             resolver 127.0.0.11 valid=30s;
             proxy_pass http://healthz;
->>>>>>> ad55c116
             proxy_set_header Host $http_host;
             proxy_set_header X-Forwarded-For $proxy_add_x_forwarded_for;
         }
