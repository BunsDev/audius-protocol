import axios, { AxiosError, AxiosRequestConfig, AxiosResponse } from 'axios'
import { AuthHeaders } from '../../constants'
import { uuid } from '../../utils/uuid'
import type { Nullable } from '../../utils'

import { getTrackListens, TimeFrame } from './requests'
import type { Web3Manager } from '../web3Manager'
import type { TransactionReceipt } from 'web3-core'
import type Wallet from 'ethereumjs-wallet'
import type BN from 'bn.js'

type Data = Record<string, unknown>

type RelayTransactionInstruction = {
  programId: string
  data: Buffer
  keys: Array<{
    pubkey: string
    isSigner: boolean
    isWritable: boolean
  }>
}

export type RelayTransaction = {
  resp: {
    txHash: string
    txParams: {
      data: string
      gasLimit: string
      gasPrice: number
      nonce: string
      to: string
      value: string
    }
  }
}

export type RelayTransactionData = {
  instructions: RelayTransactionInstruction[]
  skipPreflight?: boolean
  feePayerOverride?: string | null
  signatures?: Array<{ publicKey: string; signature: Buffer }> | null
  retry?: boolean
  recentBlockhash?: string
}

type AttestationResult = {
  status: string
  userId: string
  challengeId: string
  amount: number
  source: string
  specifier: string
  error?: string
  phase?: string
  reason?: string
}

type Reaction = {
  reactedTo: string
  reactionValue: number
}

enum TransactionMetadataType {
  PURCHASE_SOL_AUDIO_SWAP = 'PURCHASE_SOL_AUDIO_SWAP'
}

type InAppAudioPurchaseMetadata = {
  discriminator: TransactionMetadataType.PURCHASE_SOL_AUDIO_SWAP
  usd: string
  sol: string
  audio: string
  purchaseTransactionId: string
  setupTransactionId?: string
  swapTransactionId: string
  cleanupTransactionId?: string
}

type CreateStripeSessionRequest = {
  destinationWallet: string
  amount: string
}

type CreateStripeSessionResponse = {
  id: string
  client_secret: string
  status: string
}

export type IdentityServiceConfig = {
  identityServiceEndpoint: string
}

export class IdentityService {
  identityServiceEndpoint: string
  web3Manager: Web3Manager | null

  constructor({ identityServiceEndpoint }: IdentityServiceConfig) {
    this.identityServiceEndpoint = identityServiceEndpoint
    this.web3Manager = null
  }

  setWeb3Manager(web3Manager: Web3Manager) {
    this.web3Manager = web3Manager
  }

  /* ------- HEDGEHOG AUTH ------- */

  async getFn(params: {
    lookupKey: string
    username: string
  }): Promise<{ iv: string; cipherText: string }> {
    return await this._makeRequest({
      url: '/authentication',
      method: 'get',
      params
    })
  }

  async setAuthFn(obj: Data) {
    return await this._makeRequest({
      url: '/authentication',
      method: 'post',
      data: obj
    })
  }

  async setUserFn(obj: Data & { token?: string }) {
    return await this._makeRequest({
      url: '/user',
      method: 'post',
      data: obj
    })
  }

  async getUserEvents(walletAddress: string) {
    return await this._makeRequest<{ needsRecoveryEmail: boolean }>({
      url: '/userEvents',
      method: 'get',
      params: { walletAddress }
    })
  }

  async sendRecoveryInfo(obj: Record<string, unknown>) {
    return await this._makeRequest<{ status: true }>({
      url: '/recovery',
      method: 'post',
      data: obj
    })
  }

  /**
   * Check if an email address has been previously registered.
   */
  async checkIfEmailRegistered(email: string) {
    return await this._makeRequest<{ exists: boolean }>({
      url: '/users/check',
      method: 'get',
      params: {
        email: email
      }
    })
  }

  async getUserEmail() {
    const headers = await this._signData()
    if (headers[AuthHeaders.MESSAGE] && headers[AuthHeaders.SIGNATURE]) {
      return await this._makeRequest<{ email: string | undefined | null }>({
        url: '/user/email',
        method: 'get',
        headers
      })
    } else {
      throw new Error('Cannot get user email - user is not authenticated')
    }
  }

  /**
   * Associates a user with a twitter uuid.
   * @param uuid from the Twitter API
   * @param userId
   * @param handle User handle
   */
  async associateTwitterUser(uuid: string, userId: number, handle: string) {
    return await this._makeRequest({
      url: '/twitter/associate',
      method: 'post',
      data: {
        uuid,
        userId,
        handle
      }
    })
  }

  /**
   * Associates a user with an instagram uuid.
   * @param uuid from the Instagram API
   * @param userId
   * @param handle
   */
  async associateInstagramUser(uuid: string, userId: number, handle: string) {
    return await this._makeRequest({
      url: '/instagram/associate',
      method: 'post',
      data: {
        uuid,
        userId,
        handle
      }
    })
  }

  /**
   * Associates a user with an TikTok uuid.
   * @param uuid from the TikTok API
   * @param userId
   * @param handle
   */
  async associateTikTokUser(uuid: string, userId: number, handle: string) {
    return await this._makeRequest({
      url: '/tiktok/associate',
      method: 'post',
      data: {
        uuid,
        userId,
        handle
      }
    })
  }

  /**
   * Logs a track listen for a given user id.
   * @param trackId
   * @param userId
   * @param listenerAddress if logging this listen on behalf of another IP address, pass through here
   * @param signatureData if logging this listen via a 3p service, a signed piece of data proving authenticity
   */
  async logTrackListen(
    trackId: number,
    userId: number,
    listenerAddress: Nullable<string>,
    signatureData: Nullable<{ signature: string; timestamp: string }>,
    solanaListen = false
  ) {
    const data: {
      userId: number
      solanaListen: boolean
      signature?: string
      timestamp?: string
    } = { userId, solanaListen }
    if (signatureData) {
      data.signature = signatureData.signature
      data.timestamp = signatureData.timestamp
    }
    const request: AxiosRequestConfig = {
      url: `/tracks/${trackId}/listen`,
      method: 'post',
      data
    }

    if (listenerAddress) {
      request.headers = {
        'x-forwarded-for': listenerAddress
      }
    }
    return await this._makeRequest(request)
  }

  /**
   * Return listen history tracks for a given user id.
   * @param userId - User ID
   * @param limit - max # of items to return
   * @param offset - offset into list to return from (for pagination)
   */
  async getListenHistoryTracks(userId: number, limit = 100, offset = 0) {
    const req: AxiosRequestConfig = {
      method: 'get',
      url: '/tracks/history',
      params: { userId, limit, offset }
    }
    return await this._makeRequest(req)
  }

  /**
   * Looks up a Twitter account by handle.
   * @returns twitter API response.
   */
  async lookupTwitterHandle(handle: string) {
    if (handle) {
      return await this._makeRequest({
        url: '/twitter/handle_lookup',
        method: 'get',
        params: { handle: handle }
      })
    } else {
      throw new Error('No handle passed into function lookupTwitterHandle')
    }
  }

  /**
   * Gets tracks trending on Audius.
   * @param timeFrame one of day, week, month, or year
   * @param idsArray track ids
   * @param limit
   * @param offset
   */
  async getTrendingTracks(
    timeFrame: string | null = null,
    idsArray: number[] | null = null,
    limit: number | null = null,
    offset: number | null = null
  ) {
    let queryUrl = '/tracks/trending/'

    if (timeFrame != null) {
      switch (timeFrame) {
        case 'day':
        case 'week':
        case 'month':
        case 'year':
          break
        default:
          throw new Error('Invalid timeFrame value provided')
      }
      queryUrl += timeFrame
    }

    const queryParams: { id?: number[]; limit?: number; offset?: number } = {}
    if (idsArray !== null) {
      queryParams.id = idsArray
    }

    if (limit !== null) {
      queryParams.limit = limit
    }

    if (offset !== null) {
      queryParams.offset = offset
    }

    return await this._makeRequest<{
      listenCounts: Array<{ trackId: number; listens: number }>
    }>({
      url: queryUrl,
      method: 'get',
      params: queryParams
    })
  }

  /**
   * Gets listens for tracks bucketted by timeFrame.
   * @param timeFrame one of day, week, month, or year
   * @param idsArray track ids
   * @param startTime parseable by Date.parse
   * @param endTime parseable by Date.parse
   * @param limit
   * @param offset
   */
  async getTrackListens(
    timeFrame: TimeFrame | null = null,
    idsArray: number[] | null = null,
    startTime: string | null = null,
    endTime: string | null = null,
    limit: number | null = null,
    offset: number | null = null
  ): Promise<{
    bucket: Array<{ trackId: number; date: string; listens: number }>
  }> {
    const req = getTrackListens(
      timeFrame,
      idsArray,
      startTime,
      endTime,
      limit,
      offset
    )
    return await this._makeRequest(req)
  }

  async createUserRecord(email: string, walletAddress: string) {
    return await this._makeRequest({
      url: '/user',
      method: 'post',
      data: {
        username: email,
        walletAddress
      }
    })
  }

  async relay(
    contractRegistryKey: string | null | undefined,
    contractAddress: string | null | undefined,
    senderAddress: string,
    encodedABI: string,
    gasLimit: number,
    handle: string | null = null,
    nethermindContractAddress: string | null | undefined,
    nethermindEncodedAbi: string
  ): Promise<{ receipt: TransactionReceipt }> {
<<<<<<< HEAD
    const shouldCaptcha = Math.random() < RELAY_CAPTCHA_SAMPLE_RATE
    let token
    if (this.captcha && shouldCaptcha) {
      try {
        token = await this.captcha.generate('identity/relay')
      } catch (e) {
        console.warn('CAPTCHA (relay) - Recaptcha failed to generate token:', e)
      }
    }
=======
>>>>>>> 24571968
    return await this._makeRequest({
      url: '/relay',
      method: 'post',
      data: {
        contractRegistryKey,
        contractAddress,
        senderAddress,
        encodedABI,
        gasLimit,
<<<<<<< HEAD
        token,
        handle,
        nethermindContractAddress,
        nethermindEncodedAbi
=======
        handle
>>>>>>> 24571968
      }
    })
  }

  async ethRelay(
    contractAddress: string,
    senderAddress: Wallet | string,
    encodedABI: string,
    gasLimit: string
  ): Promise<RelayTransaction> {
    return await this._makeRequest({
      url: '/eth_relay',
      method: 'post',
      data: {
        contractAddress,
        senderAddress,
        encodedABI,
        gasLimit
      }
    })
  }

  async wormholeRelay({
    senderAddress,
    permit,
    transferTokens
  }: {
    senderAddress: string
    permit: {
      contractAddress: string
      encodedABI: string
      gasLimit: number
    }
    transferTokens: {
      contractAddress: string
      encodedABI: string
      gasLimit: number
    }
  }) {
    return await this._makeRequest({
      url: '/wormhole_relay',
      method: 'post',
      data: {
        senderAddress,
        permit,
        transferTokens
      }
    })
  }

  /**
   * Gets the correct wallet that will relay a txn for `senderAddress`
   * @param senderAddress wallet
   */
  async getEthRelayer(senderAddress: string) {
    return await this._makeRequest<{ selectedEthWallet: string }>({
      url: '/eth_relayer',
      method: 'get',
      params: {
        wallet: senderAddress
      }
    })
  }

  async getRandomFeePayer() {
    return await this._makeRequest({
      url: '/solana/random_fee_payer',
      method: 'get',
      headers: {
        'Content-Type': 'application/json'
      }
    })
  }

  // Relays tx data through the solana relay endpoint
  async solanaRelay(transactionData: RelayTransactionData) {
    const headers = await this._signData()

    return await this._makeRequest<{ transactionSignature: string }>({
      url: '/solana/relay',
      method: 'post',
      data: transactionData,
      headers
    })
  }

  async solanaRelayRaw(transactionData: RelayTransactionData) {
    return await this._makeRequest<{ transactionSignature: string }>({
      url: '/solana/relay/raw',
      method: 'post',
      data: transactionData
    })
  }

  async getMinimumDelegationAmount(wallet: string) {
    return await this._makeRequest({
      url: `/protocol/${wallet}/delegation/minimum`,
      method: 'get'
    })
  }

  async updateMinimumDelegationAmount(
    wallet: string,
    minimumDelegationAmount: BN,
    signedData: AxiosRequestConfig['headers']
  ) {
    return await this._makeRequest({
      url: `/protocol/${wallet}/delegation/minimum`,
      method: 'post',
      headers: signedData,
      data: { minimumDelegationAmount }
    })
  }

  /**
   * Sends an attestation result to identity.
   *
   */
  async sendAttestationResult(data: AttestationResult) {
    return await this._makeRequest({
      url: '/rewards/attestation_result',
      method: 'post',
      data
    })
  }

  /**
   * Post a reaction to identity.
   */
  async submitReaction(data: Reaction) {
    const headers = await this._signData()

    return await this._makeRequest({
      url: '/reactions',
      method: 'post',
      data,
      headers
    })
  }

  /**
   * Gets $AUDIO purchase metadata
   */
  async getUserBankTransactionMetadata(transactionId: string) {
    const headers = await this._signData()

    return await this._makeRequest({
      url: `/transaction_metadata?id=${transactionId}`,
      method: 'get',
      headers
    })
  }

  /**
   * Saves $AUDIO purchase metadata
   */
  async saveUserBankTransactionMetadata(data: {
    transactionSignature: string
    metadata: InAppAudioPurchaseMetadata
  }) {
    const headers = await this._signData()

    return await this._makeRequest({
      url: '/transaction_metadata',
      method: 'post',
      data,
      headers
    })
  }

  async createStripeSession(
    data: CreateStripeSessionRequest
  ): Promise<CreateStripeSessionResponse> {
    const headers = await this._signData()

    return await this._makeRequest({
      url: '/stripe/session',
      method: 'post',
      data,
      headers
    })
  }

  /* ------- INTERNAL FUNCTIONS ------- */

  async _makeRequest<T = unknown>(axiosRequestObj: AxiosRequestConfig) {
    axiosRequestObj.baseURL = this.identityServiceEndpoint

    const requestId = uuid()
    axiosRequestObj.headers = {
      ...(axiosRequestObj.headers || {}),
      'X-Request-ID': requestId
    }

    // Axios throws for non-200 responses
    try {
      const resp: AxiosResponse<T> = await axios(axiosRequestObj)
      if (!resp.data) {
        throw new Error(
          `Identity response missing data field for url: ${axiosRequestObj.url}, req-id: ${requestId}`
        )
      }
      return resp.data
    } catch (e) {
      const error = e as AxiosError
      if (error.response?.data?.error) {
        console.error(
          `Server returned error for requestId ${requestId}: [${error.response.status.toString()}] ${
            error.response.data.error
          }`
        )
      }
      throw error
    }
  }

  async _signData() {
    if (this.web3Manager) {
      const unixTs = Math.round(new Date().getTime() / 1000) // current unix timestamp (sec)
      const message = `Click sign to authenticate with identity service: ${unixTs}`
      const signature = await this.web3Manager?.sign(
        Buffer.from(message, 'utf-8')
      )
      return {
        [AuthHeaders.MESSAGE]: message,
        [AuthHeaders.SIGNATURE]: signature
      }
    } else {
      return {}
    }
  }
}<|MERGE_RESOLUTION|>--- conflicted
+++ resolved
@@ -399,18 +399,6 @@
     nethermindContractAddress: string | null | undefined,
     nethermindEncodedAbi: string
   ): Promise<{ receipt: TransactionReceipt }> {
-<<<<<<< HEAD
-    const shouldCaptcha = Math.random() < RELAY_CAPTCHA_SAMPLE_RATE
-    let token
-    if (this.captcha && shouldCaptcha) {
-      try {
-        token = await this.captcha.generate('identity/relay')
-      } catch (e) {
-        console.warn('CAPTCHA (relay) - Recaptcha failed to generate token:', e)
-      }
-    }
-=======
->>>>>>> 24571968
     return await this._makeRequest({
       url: '/relay',
       method: 'post',
@@ -420,14 +408,9 @@
         senderAddress,
         encodedABI,
         gasLimit,
-<<<<<<< HEAD
-        token,
         handle,
         nethermindContractAddress,
         nethermindEncodedAbi
-=======
-        handle
->>>>>>> 24571968
       }
     })
   }
