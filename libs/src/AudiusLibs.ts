--- conflicted
+++ resolved
@@ -38,13 +38,11 @@
 import { Notifications } from './api/Notifications'
 import Web3 from './LibsWeb3'
 
-import { Keypair, PublicKey } from '@solana/web3.js'
+import { Keypair } from '@solana/web3.js'
 import { getPlatformLocalStorage, LocalStorage } from './utils/localStorage'
 import type { BaseConstructorArgs } from './api/base'
 import type { MonitoringCallbacks } from './services/types'
 import { EntityManager } from './api/entityManager'
-
-import { idl } from '@audius/anchor-audius-data'
 
 type LibsIdentityServiceConfig = {
   url: string
@@ -288,27 +286,7 @@
       feePayerKeypairs: feePayerSecretKeys?.map((key) =>
         Keypair.fromSecretKey(key)
       ),
-<<<<<<< HEAD
       confirmationTimeout
-=======
-      confirmationTimeout,
-      audiusDataAdminStorageKeypairPublicKey,
-      audiusDataProgramId,
-      audiusDataIdl: audiusDataIdl || idl
-    }
-  }
-
-  /**
-   * Configures a solana audius-data
-   */
-  static configSolanaAudiusData({
-    programId,
-    adminAccount
-  }: AnchorAudiusDataConfig) {
-    return {
-      programId,
-      adminAccount
->>>>>>> 003cc4e9
     }
   }
 
