when: << pipeline.parameters.run-discovery-workflow >>
jobs:
  - push-docker-image:
      name: push-discovery
      context: [GCP, dockerhub]
      instance-name: circleci-push-discovery-$CIRCLE_BUILD_NUM
      service: discovery
  - push-docker-image:
      name: push-discovery-notifications
      context: [GCP, dockerhub]
      instance-name: circleci-push-discovery-notifications-$CIRCLE_BUILD_NUM
      service: discovery-notifications
  - push-docker-image:
      name: push-pedalboard-trending-challenge-rewards
      context: [GCP, dockerhub]
      instance-name: circleci-push-pedalboard-trending-challenge-rewards-$CIRCLE_BUILD_NUM
      service: trending-challenge-rewards
  - push-docker-image:
      name: push-pedalboard-relay
      context: [GCP, dockerhub]
      instance-name: circleci-push-pedalboard-relay-$CIRCLE_BUILD_NUM
      service: relay
  - push-docker-image:
      name: push-pedalboard-sla-auditor
      context: [GCP, dockerhub]
      instance-name: circleci-push-pedalboard-sla-auditor-$CIRCLE_BUILD_NUM
      service: sla-auditor
  - push-docker-image:
      name: push-comms
      context: [GCP, dockerhub]
      instance-name: circleci-push-comms-$CIRCLE_BUILD_NUM
      service: comms

  - lint-discovery:
      name: lint-discovery

  - test:
      name: test-discovery
      context: GCP
      instance-name: circleci-test-discovery-$CIRCLE_BUILD_NUM
      service: discovery
      requires:
        - lint-discovery
  - test:
      name: test-discovery-notifications
      context: GCP
      instance-name: circleci-test-discovery-notifications-$CIRCLE_BUILD_NUM
      service: discovery-notifications
      requires:
        - lint-discovery

  # Release
  - deploy-prod-discovery-trigger:
      requires:
        - test-discovery
        - push-discovery
        - push-comms
      filters:
        branches:
          only: /^release.*$/
      type: approval
  - deploy:
      name: deploy-prod-discovery
      context:
        - open-vpn
        - slack-secrets
      requires:
        - deploy-prod-discovery-trigger
      hosts: >-
        prod-discovery-1
        prod-discovery-2
        prod-discovery-3
      service: discovery

  # Main deploy
  - deploy:
      name: deploy-stage-discovery
      requires:
        - test-discovery
        - push-discovery
        - push-comms
      filters:
        branches:
          only: main
      context:
        - open-vpn
        - build-freeze
        - slack-secrets
      hosts: >-
        prod-sandbox-discovery-1
        stage-discovery-4
        stage-discovery-1
        stage-discovery-2
        stage-discovery-3
        stage-discovery-5
<<<<<<< HEAD
      service: discovery
      freeze: $FREEZE_BUILD
=======
      service: discovery-provider
      freeze: $FREEZE_BUILD

  - test-discovery-api:
      name: test-discovery-api
      requires:
          - push-discovery-provider
      filters:
        branches:
          only: main
>>>>>>> 7cd138c4
<|MERGE_RESOLUTION|>--- conflicted
+++ resolved
@@ -93,11 +93,7 @@
         stage-discovery-2
         stage-discovery-3
         stage-discovery-5
-<<<<<<< HEAD
       service: discovery
-      freeze: $FREEZE_BUILD
-=======
-      service: discovery-provider
       freeze: $FREEZE_BUILD
 
   - test-discovery-api:
@@ -106,5 +102,4 @@
           - push-discovery-provider
       filters:
         branches:
-          only: main
->>>>>>> 7cd138c4
+          only: main