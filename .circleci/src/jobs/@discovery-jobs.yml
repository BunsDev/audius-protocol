--- conflicted
+++ resolved
@@ -32,11 +32,7 @@
     - run:
         name: Typecheck
         command: |
-<<<<<<< HEAD
           cd discovery
-          mypy .
-=======
-          cd discovery-provider
           mypy .
 
 test-discovery-api:
@@ -46,5 +42,4 @@
     - checkout
     - newman/newman-run:
         collection: ./discovery-provider/api-tests/Discovery\ API\ Tests.postman_collection.json
-        environment: ./discovery-provider/api-tests/Test\ Sandbox.postman_environment.json
->>>>>>> 7cd138c4
+        environment: ./discovery-provider/api-tests/Test\ Sandbox.postman_environment.json